# https://peps.python.org/pep-0517/
[build-system]
requires = ["hatchling", "hatch-vcs"]
build-backend = "hatchling.build"

# https://hatch.pypa.io/latest/config/metadata/
[tool.hatch.version]
source = "vcs"

# https://hatch.pypa.io/latest/config/build/#file-selection
[tool.hatch.build.targets.sdist]
include = ["/src", "/tests"]

[tool.hatch.build.targets.wheel]
only-include = ["src"]
sources = ["src"]

[tool.hatch.metadata]
allow-direct-references = true

# https://peps.python.org/pep-0621/
[project]
name = "pymmcore-widgets"
description = "A set of Qt-based widgets onto the pymmcore-plus model"
readme = "README.md"
requires-python = ">=3.8"
license = { text = "BSD 3-Clause License" }
authors = [
    { email = "federico.gasparoli@gmail.com", name = "Federico Gasparoli" },
    { email = "talley.lambert@gmail.com", name = "Talley Lambert" },
    { email = "ianhuntisaak@gmail.com", name = "Ian Hunt-Isaak" },
]
classifiers = [
    "Development Status :: 3 - Alpha",
    "Environment :: X11 Applications :: Qt",
    "Intended Audience :: Developers",
    "Intended Audience :: Science/Research",
    "License :: OSI Approved :: BSD License",
    "Programming Language :: Python :: 3",
    "Programming Language :: Python :: 3.8",
    "Programming Language :: Python :: 3.9",
    "Programming Language :: Python :: 3.10",
    "Programming Language :: Python :: 3.11",
    "Programming Language :: Python",
    "Topic :: Software Development :: Widget Sets",
    "Topic :: System :: Hardware :: Hardware Drivers",
    "Topic :: System :: Hardware",
    "Topic :: Utilities",
    "Typing :: Typed",
]
dynamic = ["version"]
dependencies = [
    'fonticon-materialdesignicons6',
<<<<<<< HEAD
    'pymmcore-plus@git+https://github.com/fdrgsp/pymmcore-plus.git@add_tensorstore_to_runner',
=======
    'pymmcore-plus@git+https://github.com/fdrgsp/pymmcore-plus.git',  # -> when released pymmcore-plus >=0.9.6
>>>>>>> 92b81ab6
    'qtpy >=2.0',
    'superqt[quantity] >=0.6.5',
    'useq-schema >=0.4.7',
    "cmap",
    "pyconify",
    'pydantic',
    'pyfirmata2',
]

# extras
# https://peps.python.org/pep-0621/#dependencies-optional-dependencies
[project.optional-dependencies]
<<<<<<< HEAD
test = [
    "pytest>=6.0",
    "pytest-cov",
    "pytest-qt",
    "PyYAML",
    "vispy",
    "cmap",
    "zarr",
    "dask",
]
=======
test = ["pytest>=6.0", "pytest-cov", "pytest-qt", "PyYAML", "vispy", "cmap", "zarr", "tifffile"]
>>>>>>> 92b81ab6
pyqt5 = ["PyQt5"]
pyside2 = ["PySide2"]
pyqt6 = ["PyQt6"]
pyside6 = ["PySide6<6.5"]
image = ["vispy"]

dev = [
    "cruft",
    "ruff",
    "ipython",
    "mypy",
    "pdbpp",
    "pre-commit",
    "pytest-cov",
    "pytest",
    "rich",
]
docs = [
    "vispy",
    "mkdocs",
    "mkdocs-material",
    "mkdocstrings-python",
    "mkdocs-literate-nav",
    "mkdocs-gen-files",
    "mkdocs-section-index",
    "mkdocs-video",
]

[project.urls]
Homepage = "https://github.com/pymmcore-plus/pymmcore-widgets"
"Source Code" = "https://github.com/pymmcore-plus/pymmcore-widgets"
Documentation = "https://pymmcore-plus.github.io/pymmcore-widgets"

# https://beta.ruff.rs/docs/rules/
[tool.ruff]
line-length = 88
target-version = "py38"
src = ["src", "tests"]
[tool.ruff.lint]
pydocstyle = { convention = "numpy" }
select = [
    "E",    # style errors
    "F",    # flakes
    "W",    # warnings
    "D",    # pydocstyle
    "D417", # Missing argument descriptions in Docstrings
    "I",    # isort
    "UP",   # pyupgrade
    "C4",   # flake8-comprehensions
    "B",    # flake8-bugbear
    "A001", # flake8-builtins
    "RUF",  # ruff-specific rules
    "TID",  # tidy
    "TCH",  # typecheck
    # "SLF",  # private-access
]
ignore = [
    "D100", # Missing docstring in public module
    "D401", # First line should be in imperative mood
]

[tool.ruff.lint.per-file-ignores]
"tests/*.py" = ["D", "SLF"]

[tool.ruff.format]
docstring-code-format = true

[tool.hatch.metadata]
allow-direct-references = true

# https://docs.pytest.org/en/6.2.x/customize.html
[tool.pytest.ini_options]
minversion = "6.0"
testpaths = ["tests"]
filterwarnings = [
    "error",
    "ignore:distutils Version classes are deprecated",
    # warning, but not error, that will show up on useq<0.3.3
]

# https://mypy.readthedocs.io/en/stable/config_file.html
[tool.mypy]
files = "src/**/"
strict = true
disallow_any_generics = false
disallow_subclassing_any = false
show_error_codes = true
pretty = true
plugins = ["pydantic.mypy"]


# https://coverage.readthedocs.io/en/6.4/config.html
[tool.coverage.report]
exclude_lines = [
    "pragma: no cover",
    "if TYPE_CHECKING:",
    "@overload",
    "except ImportError",
    "raise AssertionError",
    "if __name__ == .__main__.:",
    "raise NotImplementedError",
]
show_missing = true
[tool.coverage.run]
source = ['pymmcore_widgets']

# https://github.com/mgedmin/check-manifest#configuration
[tool.check-manifest]
ignore = [
    ".github_changelog_generator",
    ".pre-commit-config.yaml",
    "tests/**/*",
    "docs/**/*",
    "mkdocs.yml",
    "examples/**/*",
    "CHANGELOG.md",
]

[tool.typos.default]
extend-ignore-identifiers-re = ["(?i)nd2?.*", "(?i)ome", "FO", "FOV", "FOVs"]<|MERGE_RESOLUTION|>--- conflicted
+++ resolved
@@ -51,11 +51,7 @@
 dynamic = ["version"]
 dependencies = [
     'fonticon-materialdesignicons6',
-<<<<<<< HEAD
-    'pymmcore-plus@git+https://github.com/fdrgsp/pymmcore-plus.git@add_tensorstore_to_runner',
-=======
     'pymmcore-plus@git+https://github.com/fdrgsp/pymmcore-plus.git',  # -> when released pymmcore-plus >=0.9.6
->>>>>>> 92b81ab6
     'qtpy >=2.0',
     'superqt[quantity] >=0.6.5',
     'useq-schema >=0.4.7',
@@ -68,7 +64,6 @@
 # extras
 # https://peps.python.org/pep-0621/#dependencies-optional-dependencies
 [project.optional-dependencies]
-<<<<<<< HEAD
 test = [
     "pytest>=6.0",
     "pytest-cov",
@@ -78,10 +73,8 @@
     "cmap",
     "zarr",
     "dask",
+    "tifffile"
 ]
-=======
-test = ["pytest>=6.0", "pytest-cov", "pytest-qt", "PyYAML", "vispy", "cmap", "zarr", "tifffile"]
->>>>>>> 92b81ab6
 pyqt5 = ["PyQt5"]
 pyside2 = ["PySide2"]
 pyqt6 = ["PyQt6"]
@@ -149,9 +142,6 @@
 [tool.ruff.format]
 docstring-code-format = true
 
-[tool.hatch.metadata]
-allow-direct-references = true
-
 # https://docs.pytest.org/en/6.2.x/customize.html
 [tool.pytest.ini_options]
 minversion = "6.0"
