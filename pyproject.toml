# https://peps.python.org/pep-0517/
[build-system]
requires = ["hatchling", "hatch-vcs"]
build-backend = "hatchling.build"

# https://hatch.pypa.io/latest/config/metadata/
[tool.hatch.version]
source = "vcs"

# https://hatch.pypa.io/latest/config/build/#file-selection
[tool.hatch.build.targets.sdist]
include = ["/src", "/tests"]

[tool.hatch.build.targets.wheel]
only-include = ["src"]
sources = ["src"]

# https://peps.python.org/pep-0621/
[project]
name = "pymmcore-widgets"
description = "A set of Qt-based widgets onto the pymmcore-plus model"
readme = "README.md"
requires-python = ">=3.8"
license = { text = "BSD 3-Clause License" }
authors = [
    { email = "federico.gasparoli@gmail.com", name = "Federico Gasparoli" },
    { email = "talley.lambert@gmail.com", name = "Talley Lambert" },
    { email = "ianhuntisaak@gmail.com", name = "Ian Hunt-Isaak" },
]
classifiers = [
    "Development Status :: 3 - Alpha",
    "Environment :: X11 Applications :: Qt",
    "Intended Audience :: Developers",
    "Intended Audience :: Science/Research",
    "License :: OSI Approved :: BSD License",
    "Programming Language :: Python :: 3",
    "Programming Language :: Python :: 3.8",
    "Programming Language :: Python :: 3.9",
    "Programming Language :: Python :: 3.10",
    "Programming Language :: Python :: 3.11",
    "Programming Language :: Python",
    "Topic :: Software Development :: Widget Sets",
    "Topic :: System :: Hardware :: Hardware Drivers",
    "Topic :: System :: Hardware",
    "Topic :: Utilities",
    "Typing :: Typed",
]
dynamic = ["version"]
dependencies = [
    'fonticon-materialdesignicons6',
<<<<<<< HEAD
    "pymmcore-plus@git+https://github.com/fdrgsp/pymmcore-plus.git@add_tensorstore_to_runner",
=======
    'pymmcore-plus[cli] >=0.9.5',
>>>>>>> 36166123
    'qtpy >=2.0',
    'superqt[quantity] >=0.6.5',
    'useq-schema >=0.4.7',
<<<<<<< HEAD
    "cmap",
    "pyconify",
=======
    'pydantic',
>>>>>>> 36166123
]

# extras
# https://peps.python.org/pep-0621/#dependencies-optional-dependencies
[project.optional-dependencies]
test = [
    "pytest>=6.0",
    "pytest-cov",
    "pytest-qt",
    "PyYAML",
    "vispy",
    "cmap",
    "zarr",
]
pyqt5 = ["PyQt5"]
pyside2 = ["PySide2"]
pyqt6 = ["PyQt6"]
pyside6 = ["PySide6<6.5"]
image = ["vispy"]

dev = [
    "cruft",
    "ruff",
    "ipython",
    "mypy",
    "pdbpp",
    "pre-commit",
    "pytest-cov",
    "pytest",
    "rich",
]
docs = [
    "vispy",
    "mkdocs",
    "mkdocs-material",
    "mkdocstrings-python",
    "mkdocs-literate-nav",
    "mkdocs-gen-files",
    "mkdocs-section-index",
    "mkdocs-video",
]

[tool.hatch.metadata]
allow-direct-references = true

[project.urls]
Homepage = "https://github.com/pymmcore-plus/pymmcore-widgets"
"Source Code" = "https://github.com/pymmcore-plus/pymmcore-widgets"
Documentation = "https://pymmcore-plus.github.io/pymmcore-widgets"

# https://beta.ruff.rs/docs/rules/
[tool.ruff]
line-length = 88
target-version = "py38"
src = ["src", "tests"]
[tool.ruff.lint]
pydocstyle = { convention = "numpy" }
select = [
    "E",    # style errors
    "F",    # flakes
    "W",    # warnings
    "D",    # pydocstyle
    "D417", # Missing argument descriptions in Docstrings
    "I",    # isort
    "UP",   # pyupgrade
    "C4",   # flake8-comprehensions
    "B",    # flake8-bugbear
    "A001", # flake8-builtins
    "RUF",  # ruff-specific rules
    "TID",  # tidy
    "TCH",  # typecheck
    # "SLF",  # private-access
]
ignore = [
    "D100", # Missing docstring in public module
    "D401", # First line should be in imperative mood
]

[tool.ruff.lint.per-file-ignores]
"tests/*.py" = ["D", "SLF"]

[tool.ruff.format]
docstring-code-format = true

# https://docs.pytest.org/en/6.2.x/customize.html
[tool.pytest.ini_options]
minversion = "6.0"
testpaths = ["tests"]
filterwarnings = [
    "error",
    "ignore:distutils Version classes are deprecated",
    # warning, but not error, that will show up on useq<0.3.3
]

# https://mypy.readthedocs.io/en/stable/config_file.html
[tool.mypy]
files = "src/**/"
strict = true
disallow_any_generics = false
disallow_subclassing_any = false
show_error_codes = true
pretty = true
plugins = ["pydantic.mypy"]


# https://coverage.readthedocs.io/en/6.4/config.html
[tool.coverage.report]
exclude_lines = [
    "pragma: no cover",
    "if TYPE_CHECKING:",
    "@overload",
    "except ImportError",
    "raise AssertionError",
    "if __name__ == .__main__.:",
    "raise NotImplementedError",
]
show_missing = true
[tool.coverage.run]
source = ['pymmcore_widgets']

# https://github.com/mgedmin/check-manifest#configuration
[tool.check-manifest]
ignore = [
    ".github_changelog_generator",
    ".pre-commit-config.yaml",
    "tests/**/*",
    "docs/**/*",
    "mkdocs.yml",
    "examples/**/*",
    "CHANGELOG.md",
]

[tool.typos.default]
<<<<<<< HEAD
extend-ignore-identifiers-re = ["(?i)nd2?.*", "(?i)ome", "FO", "FOV", "FOVs"]
=======
extend-ignore-identifiers-re = ["(?i)nd2?.*", "(?i)ome", "FO", "FOV", "FOVs"]
>>>>>>> 36166123
<|MERGE_RESOLUTION|>--- conflicted
+++ resolved
@@ -48,20 +48,14 @@
 dynamic = ["version"]
 dependencies = [
     'fonticon-materialdesignicons6',
-<<<<<<< HEAD
     "pymmcore-plus@git+https://github.com/fdrgsp/pymmcore-plus.git@add_tensorstore_to_runner",
-=======
-    'pymmcore-plus[cli] >=0.9.5',
->>>>>>> 36166123
     'qtpy >=2.0',
     'superqt[quantity] >=0.6.5',
     'useq-schema >=0.4.7',
-<<<<<<< HEAD
     "cmap",
     "pyconify",
-=======
     'pydantic',
->>>>>>> 36166123
+    'pyfirmata2',
 ]
 
 # extras
@@ -75,6 +69,7 @@
     "vispy",
     "cmap",
     "zarr",
+    "dask",
 ]
 pyqt5 = ["PyQt5"]
 pyside2 = ["PySide2"]
@@ -195,8 +190,4 @@
 ]
 
 [tool.typos.default]
-<<<<<<< HEAD
-extend-ignore-identifiers-re = ["(?i)nd2?.*", "(?i)ome", "FO", "FOV", "FOVs"]
-=======
-extend-ignore-identifiers-re = ["(?i)nd2?.*", "(?i)ome", "FO", "FOV", "FOVs"]
->>>>>>> 36166123
+extend-ignore-identifiers-re = ["(?i)nd2?.*", "(?i)ome", "FO", "FOV", "FOVs"]