--- conflicted
+++ resolved
@@ -48,11 +48,7 @@
 dynamic = ["version"]
 dependencies = [
     'fonticon-materialdesignicons6',
-<<<<<<< HEAD
     "pymmcore-plus@git+https://github.com/fdrgsp/pymmcore-plus.git@calcium",
-=======
-    'pymmcore-plus[cli] >=0.9.5',
->>>>>>> 5f84dde4
     'qtpy >=2.0',
     'superqt[quantity] >=0.6.5',
     'useq-schema >=0.4.7',
@@ -189,8 +185,4 @@
 ]
 
 [tool.typos.default]
-<<<<<<< HEAD
-extend-ignore-identifiers-re = ["(?i)ome", "FO", "FOV", "FOVs"]
-=======
-extend-ignore-identifiers-re = ["(?i)nd2?.*", "(?i)ome"]
->>>>>>> 5f84dde4
+extend-ignore-identifiers-re = ["(?i)nd2?.*", "(?i)ome", "FO", "FOV", "FOVs"]