--- conflicted
+++ resolved
@@ -48,11 +48,7 @@
 dynamic = ["version"]
 dependencies = [
     'fonticon-materialdesignicons6',
-<<<<<<< HEAD
-    'pymmcore-plus >=0.10.0',
-=======
     'pymmcore-plus[cli] >=0.10.2',
->>>>>>> 09b1efc4
     'qtpy >=2.0',
     'superqt[quantity] >=0.5.3',
     'useq-schema >=0.4.7',
