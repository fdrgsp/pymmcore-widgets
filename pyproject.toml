# https://peps.python.org/pep-0517/
[build-system]
requires = ["hatchling", "hatch-vcs"]
build-backend = "hatchling.build"

# https://hatch.pypa.io/latest/config/metadata/
[tool.hatch.version]
source = "vcs"

# https://hatch.pypa.io/latest/config/build/#file-selection
[tool.hatch.build.targets.sdist]
include = ["/src", "/tests"]

[tool.hatch.build.targets.wheel]
only-include = ["src"]
sources = ["src"]

[tool.hatch.metadata]
allow-direct-references = true

# https://peps.python.org/pep-0621/
[project]
name = "pymmcore-widgets"
description = "A set of Qt-based widgets onto the pymmcore-plus model"
readme = "README.md"
requires-python = ">=3.8"
license = { text = "BSD 3-Clause License" }
authors = [
    { email = "federico.gasparoli@gmail.com", name = "Federico Gasparoli" },
    { email = "talley.lambert@gmail.com", name = "Talley Lambert" },
    { email = "ianhuntisaak@gmail.com", name = "Ian Hunt-Isaak" },
]
classifiers = [
    "Development Status :: 3 - Alpha",
    "Environment :: X11 Applications :: Qt",
    "Intended Audience :: Developers",
    "Intended Audience :: Science/Research",
    "License :: OSI Approved :: BSD License",
    "Programming Language :: Python :: 3",
    "Programming Language :: Python :: 3.8",
    "Programming Language :: Python :: 3.9",
    "Programming Language :: Python :: 3.10",
    "Programming Language :: Python :: 3.11",
    "Programming Language :: Python",
    "Topic :: Software Development :: Widget Sets",
    "Topic :: System :: Hardware :: Hardware Drivers",
    "Topic :: System :: Hardware",
    "Topic :: Utilities",
    "Typing :: Typed",
]
dynamic = ["version"]
dependencies = [
    'fonticon-materialdesignicons6',
<<<<<<< HEAD
    "pymmcore-plus@git+https://github.com/fdrgsp/pymmcore-plus.git@add_tensorstore_to_runner",
=======
    'pymmcore-plus@git+https://github.com/fdrgsp/pymmcore-plus.git@add_tensorstore_to_runner',
>>>>>>> fc1c193c
    'qtpy >=2.0',
    'superqt[quantity] >=0.6.5',
    'useq-schema >=0.4.7',
    "cmap",
    "pyconify",
<<<<<<< HEAD
    'pydantic',
    'pyfirmata2',
=======
>>>>>>> fc1c193c
]

# extras
# https://peps.python.org/pep-0621/#dependencies-optional-dependencies
[project.optional-dependencies]
test = [
    "pytest>=6.0",
    "pytest-cov",
    "pytest-qt",
    "PyYAML",
    "vispy",
    "cmap",
    "zarr",
<<<<<<< HEAD
    "dask",
=======
>>>>>>> fc1c193c
]
pyqt5 = ["PyQt5"]
pyside2 = ["PySide2"]
pyqt6 = ["PyQt6"]
pyside6 = ["PySide6<6.5"]
image = ["vispy"]

dev = [
    "cruft",
    "ruff",
    "ipython",
    "mypy",
    "pdbpp",
    "pre-commit",
    "pytest-cov",
    "pytest",
    "rich",
]
docs = [
    "vispy",
    "mkdocs",
    "mkdocs-material",
    "mkdocstrings-python",
    "mkdocs-literate-nav",
    "mkdocs-gen-files",
    "mkdocs-section-index",
    "mkdocs-video",
]

[tool.hatch.metadata]
allow-direct-references = true

[project.urls]
Homepage = "https://github.com/pymmcore-plus/pymmcore-widgets"
"Source Code" = "https://github.com/pymmcore-plus/pymmcore-widgets"
Documentation = "https://pymmcore-plus.github.io/pymmcore-widgets"

# https://beta.ruff.rs/docs/rules/
[tool.ruff]
line-length = 88
target-version = "py38"
src = ["src", "tests"]
[tool.ruff.lint]
pydocstyle = { convention = "numpy" }
select = [
    "E",    # style errors
    "F",    # flakes
    "W",    # warnings
    "D",    # pydocstyle
    "D417", # Missing argument descriptions in Docstrings
    "I",    # isort
    "UP",   # pyupgrade
    "C4",   # flake8-comprehensions
    "B",    # flake8-bugbear
    "A001", # flake8-builtins
    "RUF",  # ruff-specific rules
    "TID",  # tidy
    "TCH",  # typecheck
    # "SLF",  # private-access
]
ignore = [
    "D100", # Missing docstring in public module
    "D401", # First line should be in imperative mood
]

[tool.ruff.lint.per-file-ignores]
"tests/*.py" = ["D", "SLF"]

[tool.ruff.format]
docstring-code-format = true

# https://docs.pytest.org/en/6.2.x/customize.html
[tool.pytest.ini_options]
minversion = "6.0"
testpaths = ["tests"]
filterwarnings = [
    "error",
    "ignore:distutils Version classes are deprecated",
    # warning, but not error, that will show up on useq<0.3.3
]

# https://mypy.readthedocs.io/en/stable/config_file.html
[tool.mypy]
files = "src/**/"
strict = true
disallow_any_generics = false
disallow_subclassing_any = false
show_error_codes = true
pretty = true
plugins = ["pydantic.mypy"]


# https://coverage.readthedocs.io/en/6.4/config.html
[tool.coverage.report]
exclude_lines = [
    "pragma: no cover",
    "if TYPE_CHECKING:",
    "@overload",
    "except ImportError",
    "raise AssertionError",
    "if __name__ == .__main__.:",
    "raise NotImplementedError",
]
show_missing = true
[tool.coverage.run]
source = ['pymmcore_widgets']

# https://github.com/mgedmin/check-manifest#configuration
[tool.check-manifest]
ignore = [
    ".github_changelog_generator",
    ".pre-commit-config.yaml",
    "tests/**/*",
    "docs/**/*",
    "mkdocs.yml",
    "examples/**/*",
    "CHANGELOG.md",
]

[tool.typos.default]
<<<<<<< HEAD
extend-ignore-identifiers-re = ["(?i)nd2?.*", "(?i)ome", "FO", "FOV", "FOVs"]
=======
extend-ignore-identifiers-re = ["(?i)nd2?.*", "(?i)ome"]
>>>>>>> fc1c193c
<|MERGE_RESOLUTION|>--- conflicted
+++ resolved
@@ -51,21 +51,14 @@
 dynamic = ["version"]
 dependencies = [
     'fonticon-materialdesignicons6',
-<<<<<<< HEAD
-    "pymmcore-plus@git+https://github.com/fdrgsp/pymmcore-plus.git@add_tensorstore_to_runner",
-=======
     'pymmcore-plus@git+https://github.com/fdrgsp/pymmcore-plus.git@add_tensorstore_to_runner',
->>>>>>> fc1c193c
     'qtpy >=2.0',
     'superqt[quantity] >=0.6.5',
     'useq-schema >=0.4.7',
     "cmap",
     "pyconify",
-<<<<<<< HEAD
     'pydantic',
     'pyfirmata2',
-=======
->>>>>>> fc1c193c
 ]
 
 # extras
@@ -79,10 +72,7 @@
     "vispy",
     "cmap",
     "zarr",
-<<<<<<< HEAD
     "dask",
-=======
->>>>>>> fc1c193c
 ]
 pyqt5 = ["PyQt5"]
 pyside2 = ["PySide2"]
@@ -111,9 +101,6 @@
     "mkdocs-section-index",
     "mkdocs-video",
 ]
-
-[tool.hatch.metadata]
-allow-direct-references = true
 
 [project.urls]
 Homepage = "https://github.com/pymmcore-plus/pymmcore-widgets"
@@ -203,8 +190,4 @@
 ]
 
 [tool.typos.default]
-<<<<<<< HEAD
-extend-ignore-identifiers-re = ["(?i)nd2?.*", "(?i)ome", "FO", "FOV", "FOVs"]
-=======
-extend-ignore-identifiers-re = ["(?i)nd2?.*", "(?i)ome"]
->>>>>>> fc1c193c
+extend-ignore-identifiers-re = ["(?i)nd2?.*", "(?i)ome", "FO", "FOV", "FOVs"]