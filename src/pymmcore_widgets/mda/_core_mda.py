--- conflicted
+++ resolved
@@ -2,7 +2,7 @@
 
 from contextlib import suppress
 from pathlib import Path
-from typing import cast
+from typing import TYPE_CHECKING, cast
 
 from fonticon_mdi6 import MDI6
 from pymmcore_plus import CMMCorePlus, Keyword
@@ -18,11 +18,8 @@
 from superqt.fonticon import icon
 from useq import AxesBasedAF, MDASequence, Position
 
-<<<<<<< HEAD
 from pymmcore_widgets import HCSWizard
-=======
 from pymmcore_widgets._util import get_next_available_path
->>>>>>> 53027122
 from pymmcore_widgets.useq_widgets import MDASequenceWidget
 from pymmcore_widgets.useq_widgets._mda_sequence import PYMMCW_METADATA_KEY, MDATabs
 from pymmcore_widgets.useq_widgets._time import TimePlanWidget
@@ -31,19 +28,11 @@
 from ._core_grid import CoreConnectedGridPlanWidget
 from ._core_positions import CoreConnectedPositionTable
 from ._core_z import CoreConnectedZPlanWidget
-<<<<<<< HEAD
+from ._save_widget import SaveGroupBox
 
 if TYPE_CHECKING:
-    from typing import TypedDict
 
     from pymmcore_widgets.hcs._main_wizard_widget import HCSData
-
-    class SaveInfo(TypedDict):
-        save_dir: str
-        save_name: str
-=======
-from ._save_widget import SaveGroupBox
->>>>>>> 53027122
 
 
 class CoreMDATabs(MDATabs):
@@ -203,7 +192,58 @@
     def get_next_available_path(self, requested_path: Path) -> Path:
         """Get the next available path.
 
-<<<<<<< HEAD
+        This method is called immediately before running an MDA to ensure that the file
+        being saved does not overwrite an existing file. It is also called at the end
+        of the experiment to update the save widget with the next available path.
+
+        It may be overridden to provide custom behavior, but it should always return a
+        Path object to a non-existing file or folder.
+
+        The default behavior adds/increments a 3-digit counter at the end of the path
+        (before the extension) if the path already exists.
+
+        Parameters
+        ----------
+        requested_path : Path
+            The path we are requesting for use.
+        """
+        return get_next_available_path(requested_path=requested_path)
+
+    def run_mda(self) -> None:
+        """Run the MDA sequence experiment."""
+        # in case the user does not press enter after editing the save name.
+        self.save_info.save_name.editingFinished.emit()
+
+        # if autofocus has been requested, but the autofocus device is not engaged,
+        # and position-specific offsets haven't been set, show a warning
+        pos = self.stage_positions
+        if (
+            self.af_axis.value()
+            and not self._mmc.isContinuousFocusLocked()
+            and (not self.tab_wdg.isChecked(pos) or not pos.af_per_position.isChecked())
+            and not self._confirm_af_intentions()
+        ):
+            return
+
+        sequence = self.value()
+
+        # technically, this is in the metadata as well, but isChecked is more direct
+        if self.save_info.isChecked():
+            save_path = self._update_save_path_from_metadata(
+                sequence, update_metadata=True
+            )
+        else:
+            save_path = None
+
+        # run the MDA experiment asynchronously
+        self._mmc.run_mda(sequence, output=save_path)
+
+    # ------------------- private Methods ----------------------
+
+    def _on_sys_config_loaded(self) -> None:
+        # TODO: connect objective change event to update suggested step
+        self.z_plan.setSuggestedStep(_guess_NA(self._mmc) or 0.5)
+
     def _show_hcs(self) -> None:
         # if hcs is open, raise it, otherwise show it
         if self.hcs.isVisible():
@@ -239,66 +279,6 @@
 
         # update the MDAWidget
         self.setValue(sequence)
-
-    def _get_current_stage_position(self) -> Position:
-        """Return the current stage position."""
-        x = self._mmc.getXPosition() if self._mmc.getXYStageDevice() else None
-        y = self._mmc.getYPosition() if self._mmc.getXYStageDevice() else None
-        z = self._mmc.getPosition() if self._mmc.getFocusDevice() else None
-        return Position(x=x, y=y, z=z)
-=======
-        This method is called immediately before running an MDA to ensure that the file
-        being saved does not overwrite an existing file. It is also called at the end
-        of the experiment to update the save widget with the next available path.
-
-        It may be overridden to provide custom behavior, but it should always return a
-        Path object to a non-existing file or folder.
->>>>>>> 53027122
-
-        The default behavior adds/increments a 3-digit counter at the end of the path
-        (before the extension) if the path already exists.
-
-        Parameters
-        ----------
-        requested_path : Path
-            The path we are requesting for use.
-        """
-        return get_next_available_path(requested_path=requested_path)
-
-    def run_mda(self) -> None:
-        """Run the MDA sequence experiment."""
-        # in case the user does not press enter after editing the save name.
-        self.save_info.save_name.editingFinished.emit()
-
-        # if autofocus has been requested, but the autofocus device is not engaged,
-        # and position-specific offsets haven't been set, show a warning
-        pos = self.stage_positions
-        if (
-            self.af_axis.value()
-            and not self._mmc.isContinuousFocusLocked()
-            and (not self.tab_wdg.isChecked(pos) or not pos.af_per_position.isChecked())
-            and not self._confirm_af_intentions()
-        ):
-            return
-
-        sequence = self.value()
-
-        # technically, this is in the metadata as well, but isChecked is more direct
-        if self.save_info.isChecked():
-            save_path = self._update_save_path_from_metadata(
-                sequence, update_metadata=True
-            )
-        else:
-            save_path = None
-
-        # run the MDA experiment asynchronously
-        self._mmc.run_mda(sequence, output=save_path)
-
-    # ------------------- private Methods ----------------------
-
-    def _on_sys_config_loaded(self) -> None:
-        # TODO: connect objective change event to update suggested step
-        self.z_plan.setSuggestedStep(_guess_NA(self._mmc) or 0.5)
 
     def _get_current_stage_position(self) -> Position:
         """Return the current stage position."""
