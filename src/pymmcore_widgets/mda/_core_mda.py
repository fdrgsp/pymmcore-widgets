from __future__ import annotations

from contextlib import suppress
from pathlib import Path
from typing import TYPE_CHECKING, cast

from fonticon_mdi6 import MDI6
from pymmcore_plus import CMMCorePlus, Keyword
from pymmcore_plus.mda.handlers import (
    ImageSequenceWriter,
    OMETiffWriter,
    OMEZarrWriter,
    TensorStoreHandler,
)
from qtpy.QtCore import QSize, Qt
from qtpy.QtWidgets import (
    QBoxLayout,
    QHBoxLayout,
    QMessageBox,
    QPushButton,
    QWidget,
    QWizard,
)
from superqt.fonticon import icon
from useq import AxesBasedAF, MDASequence, Position

from pymmcore_widgets import HCSWizard
from pymmcore_widgets._util import get_next_available_path
<<<<<<< HEAD
from pymmcore_widgets.arduino._arduino_led_widget import ArduinoLedWidget
=======
>>>>>>> f0992df2
from pymmcore_widgets.hcs._main_wizard_widget import HCSData
from pymmcore_widgets.useq_widgets import MDASequenceWidget
from pymmcore_widgets.useq_widgets._mda_sequence import PYMMCW_METADATA_KEY, MDATabs
from pymmcore_widgets.useq_widgets._time import TimePlanWidget

from ._core_channels import CoreConnectedChannelTable
from ._core_grid import CoreConnectedGridPlanWidget
from ._core_positions import CoreConnectedPositionTable
from ._core_z import CoreConnectedZPlanWidget
from ._save_widget import (
    OME_TIFF,
    OME_ZARR,
    TIFF_SEQ,
    WRITERS,
    ZARR_TESNSORSTORE,
    SaveGroupBox,
)

OME_TIFFS = tuple(WRITERS[OME_TIFF])

<<<<<<< HEAD
if TYPE_CHECKING:
    from pyfirmata2 import Arduino, Pin

HCS = "hcs"
STIMULATION = "stimulation"
CRITICAL_MSG = (
    "'Arduino LED Stimulation' is selected but an error occurred while trying "
    "to communicate with the Arduino. \nPlease, verify that the device is "
    "connected and try again."
)
POWER_EXCEEDED_MSG = (
    "The maximum power of the LED has been exceeded. \nPlease, reduce "
    "the power and try again."
)
=======
HCS = "hcs"
>>>>>>> f0992df2


class CoreMDATabs(MDATabs):
    def __init__(
        self, parent: QWidget | None = None, core: CMMCorePlus | None = None
    ) -> None:
        self._mmc = core or CMMCorePlus.instance()
        super().__init__(parent)

    def create_subwidgets(self) -> None:
        self.time_plan = TimePlanWidget(1)
        self.stage_positions = CoreConnectedPositionTable(1, self._mmc)
        self.z_plan = CoreConnectedZPlanWidget(self._mmc)
        self.grid_plan = CoreConnectedGridPlanWidget(self._mmc)
        self.channels = CoreConnectedChannelTable(1, self._mmc)

    def _enable_tabs(self, enable: bool) -> None:
        """Enable or disable the tab checkboxes and their contents.

        However, we can still mover through the tabs and see their contents.
        """
        # disable tab checkboxes
        for cbox in self._cboxes:
            cbox.setEnabled(enable)
        # disable tabs contents
        self.time_plan.setEnabled(enable)
        self.stage_positions.setEnabled(enable)
        self.z_plan.setEnabled(enable)
        self.grid_plan.setEnabled(enable)
        self.channels.setEnabled(enable)


class MDAWidget(MDASequenceWidget):
    """Main MDA Widget connected to a [`pymmcore_plus.CMMCorePlus`][] instance.

    It provides a GUI to construct and run a [`useq.MDASequence`][].  Unlike
    [`useq_widgets.MDASequenceWidget`][pymmcore_widgets.MDASequenceWidget], this
    widget is connected to a [`pymmcore_plus.CMMCorePlus`][] instance, enabling
    awareness and control of the current state of the microscope.

    Parameters
    ----------
    parent : QWidget | None
        Optional parent widget, by default None.
    mmcore : CMMCorePlus | None
        Optional [`CMMCorePlus`][pymmcore_plus.CMMCorePlus] micromanager core.
        By default, None. If not specified, the widget will use the active
        (or create a new)
        [`CMMCorePlus.instance`][pymmcore_plus.core._mmcore_plus.CMMCorePlus.instance].
    """

    def __init__(
        self, *, parent: QWidget | None = None, mmcore: CMMCorePlus | None = None
    ) -> None:
        # create a couple core-connected variants of the tab widgets
        self._mmc = mmcore or CMMCorePlus.instance()

        super().__init__(parent=parent, tab_widget=CoreMDATabs(None, self._mmc))

        self.save_info = SaveGroupBox(parent=self)
        self.save_info.valueChanged.connect(self.valueChanged)
        self.control_btns = _MDAControlButtons(self._mmc, self)

<<<<<<< HEAD
        # -------- HCS wizard --------
=======
        # add HCS wizard
>>>>>>> f0992df2
        self.hcs = HCSWizard(parent=self)
        self._hcs_value: HCSData | None = None
        # rename the finish button to "Add Positions"
        self.hcs.fov_page.setButtonText(
            QWizard.WizardButton.FinishButton, "Add Positions"
        )
        self.hcs_button = QPushButton("HCS")
        self.hcs_button.setIcon(icon(MDI6.vector_polyline))
        self.hcs_button.setFocusPolicy(Qt.FocusPolicy.NoFocus)
        self.hcs_button.setToolTip("Open the HCS wizard.")

<<<<<<< HEAD
        pos_table_layout = cast(QBoxLayout, self.stage_positions.layout().itemAt(2))
=======
        pos_table_layout = self.stage_positions.layout().itemAt(2)
>>>>>>> f0992df2
        pos_table_layout.insertWidget(2, self.hcs_button)

        # -------- initialize -----------

        self._on_sys_config_loaded()

        # ------------ layout ------------

        layout = cast("QBoxLayout", self.layout())
        layout.insertWidget(0, self.save_info)
        layout.addWidget(self.control_btns)

        # ------------ Arduino ------------
        self._arduino_led_wdg = ArduinoLedWidget(self)
        layout.insertWidget(4, self._arduino_led_wdg)

        # ------------ connect signals ------------

        self.control_btns.run_btn.clicked.connect(self.run_mda)
        self.control_btns.pause_btn.released.connect(self._mmc.mda.toggle_pause)
        self.control_btns.cancel_btn.released.connect(self._mmc.mda.cancel)
        self._mmc.mda.events.sequenceStarted.connect(self._on_mda_started)
        self._mmc.mda.events.sequenceFinished.connect(self._on_mda_finished)
        self._mmc.events.systemConfigurationLoaded.connect(self._on_sys_config_loaded)

        # HCS wizard connections
<<<<<<< HEAD
        self.stage_positions.valueChanged.connect(self._set_hcs_value)
        self.hcs_button.clicked.connect(self._show_hcs)
=======
        self.hcs_button.clicked.connect(self._show_hcs)
        self.stage_positions.valueChanged.connect(self._set_hcs_value)
>>>>>>> f0992df2
        # connect the HCS wizard valueChanged signal to the MDAWidget so that it can
        # populate the Positions table with the new positions from the HCS wizard
        self.hcs.valueChanged.connect(self._add_to_positios_table)

        self.destroyed.connect(self._disconnect)

    # ------------------- public Methods ----------------------

    def value(self) -> MDASequence:
        """Set the current state of the widget from a [`useq.MDASequence`][]."""
        val = super().value()
        replace: dict = {}

        # if the z plan is relative and there are stage positions but the 'include z' is
        # unchecked, use the current z stage position as the relative starting one.
        if (
            val.z_plan
            and val.z_plan.is_relative
            and (val.stage_positions and not self.stage_positions.include_z.isChecked())
        ):
            z = self._mmc.getZPosition() if self._mmc.getFocusDevice() else None
            replace["stage_positions"] = tuple(
                pos.replace(z=z) for pos in val.stage_positions
            )

        # if there is an autofocus_plan but the autofocus_motor_offset is None, set it
        # to the current value
        if (afplan := val.autofocus_plan) and afplan.autofocus_motor_offset is None:
            p2 = afplan.replace(autofocus_motor_offset=self._mmc.getAutoFocusOffset())
            replace["autofocus_plan"] = p2

        # if there are no stage positions, use the current stage position
        if not val.stage_positions:
            replace["stage_positions"] = (self._get_current_stage_position(),)
            # if "p" is not in the axis order, we need to add it or the position will
            # not be in the event
            if "p" not in val.axis_order:
                axis_order = list(val.axis_order)
                # add the "p" axis at the beginning or after the "t" as the default
                if "t" in axis_order:
                    axis_order.insert(axis_order.index("t") + 1, "p")
                else:
                    axis_order.insert(0, "p")
                replace["axis_order"] = tuple(axis_order)

        if replace:
            val = val.replace(**replace)

        meta: dict = val.metadata.setdefault(PYMMCW_METADATA_KEY, {})
<<<<<<< HEAD
        meta[STIMULATION] = self._arduino_led_wdg.value()
        meta[HCS] = self._hcs_value or {}
=======
        meta[HCS] = (
            self._hcs_value.replace(positions=None)
            if self._hcs_value is not None
            else {}
        )
>>>>>>> f0992df2
        if self.save_info.isChecked():
            meta.update(self.save_info.value())

        return val

    def setValue(self, value: MDASequence) -> None:
        """Get the current state of the widget as a [`useq.MDASequence`][]."""
        super().setValue(value)
        meta = cast(dict, value.metadata.get(PYMMCW_METADATA_KEY, {}))
        # save info
        self.save_info.setValue(meta)
        # if the HCS wizard has been used, set the positions from the HCS wizard
        self._hcs_value = None
        if hcs := meta.get(HCS):
            self._hcs_value = HCSData(**hcs)
            self.hcs.setValue(self._hcs_value)
<<<<<<< HEAD
        # if stimulation is in the metadata, set the Arduino LED widget
        if stim := meta.get(STIMULATION):
            self._arduino_led_wdg.setValue(stim)
=======
>>>>>>> f0992df2

    def get_next_available_path(self, requested_path: Path) -> Path:
        """Get the next available path.

        This method is called immediately before running an MDA to ensure that the file
        being saved does not overwrite an existing file. It is also called at the end
        of the experiment to update the save widget with the next available path.

        It may be overridden to provide custom behavior, but it should always return a
        Path object to a non-existing file or folder.

        The default behavior adds/increments a 3-digit counter at the end of the path
        (before the extension) if the path already exists.

        Parameters
        ----------
        requested_path : Path
            The path we are requesting for use.
        """
        return get_next_available_path(requested_path=requested_path)

    def run_mda(self) -> None:
        """Run the MDA sequence experiment."""
        # in case the user does not press enter after editing the save name.
        self.save_info.save_name.editingFinished.emit()

        # if autofocus has been requested, but the autofocus device is not engaged,
        # and position-specific offsets haven't been set, show a warning
        pos = self.stage_positions
        if (
            self.af_axis.value()
            and not self._mmc.isContinuousFocusLocked()
            and (not self.tab_wdg.isChecked(pos) or not pos.af_per_position.isChecked())
            and not self._confirm_af_intentions()
        ):
            return

        # Arduino checks___________________________________
        # hide the Arduino LED control widget if visible
        self._arduino_led_wdg._arduino_led_control.hide()
        if not self._arduino_led_wdg.isChecked():
            self._set_arduino_props(None, None)
        else:
            # check if the Arduino and the LED pin are available
            arduino = self._arduino_led_wdg.board()
            led = self._arduino_led_wdg.ledPin()
            if arduino is None or led is None or not self._test_arduino_connection(led):
                self._set_arduino_props(None, None)
                self._arduino_led_wdg._arduino_led_control._enable(False)
                self._show_critical_led_message(CRITICAL_MSG)
                return

            # check if power exceeded
            if self._arduino_led_wdg.is_max_power_exceeded():
                self._set_arduino_props(None, None)
                self._show_critical_led_message(POWER_EXCEEDED_MSG)
                return

            # enable the Arduino board and the LED pin in the MDA engine
            self._set_arduino_props(arduino, led)

        sequence = self.value()

        writer = None
        # technically, this is in the metadata as well, but isChecked is more direct
        if self.save_info.isChecked():
            save_path = self._update_save_path_from_metadata(
                sequence, update_metadata=True
            )
            if isinstance(save_path, Path):
                # get save format from metadata
                save_meta = sequence.metadata.get(PYMMCW_METADATA_KEY, {})
                save_format = save_meta.get("format", "")
                # set the writer to use for saving the MDA sequence.
                writer = self._create_writer(save_path, save_format)

        # run the MDA experiment asynchronously
        self._mmc.run_mda(sequence, output=writer)

    # ------------------- private Methods ----------------------

    def _set_arduino_props(self, arduino: Arduino | None, led: Pin | None) -> None:
        """Enable the Arduino board and the LED pin in the MDA engine."""
        if not self._mmc.mda.engine:
            return

        # this can only work if using the engine from
        # https://github.com/fdrgsp/napari-micromanager/blob/calcium/src/napari_micromanager/_engine/_mmcore_engine.py
        if not hasattr(self._mmc.mda.engine, "setArduinoBoard") or not hasattr(
            self._mmc.mda.engine, "setArduinoLedPin"
        ):
            return

        self._mmc.mda.engine.setArduinoBoard(arduino)  # type: ignore
        self._mmc.mda.engine.setArduinoLedPin(led)  # type: ignore

    def _test_arduino_connection(self, led: Pin) -> bool:
        """Test the connection with the Arduino."""
        try:
            led.write(0.0)
            return True
        except Exception:
            return False

    def _show_critical_led_message(self, msg: str) -> None:
        QMessageBox.critical(self, "Arduino Error", msg, QMessageBox.StandardButton.Ok)
        return

    def _on_sys_config_loaded(self) -> None:
        # TODO: connect objective change event to update suggested step
        self.z_plan.setSuggestedStep(_guess_NA(self._mmc) or 0.5)
        self._hcs_value = None

    def _show_hcs(self) -> None:
        # if hcs is open, raise it, otherwise show it
        if self.hcs.isVisible():
            self.hcs.raise_()
        else:
            self.hcs.show()

    def _set_hcs_value(self) -> None:
        """Set the `_hcs_value` attribute.

        If the user changes the number of positions in the table after adding them with
        the HCS wizard, the `_using_hcs` attribute should be set to None.
        """
        self._hcs_value = None
        hcs_pos = self.hcs.get_positions() or []
        if self.stage_positions._table.rowCount() == len(hcs_pos):
            self._hcs_value = self.hcs.value()

    def _add_to_positios_table(self, value: HCSData) -> None:
        """Add a list of positions to the Positions table."""
        positions = value.positions

        if not positions:
            return

        # get the current sequence from the MDAWidget
        sequence = self.value()

        # replace the stage_positions with the new positions form the HCS wizard
        sequence = sequence.replace(stage_positions=positions)

        # if autofocus is enabled and locked, add the autofocus plan
        if (
            self._mmc.getAutoFocusDevice()
            and self.af_axis.value()
            and self._mmc.isContinuousFocusLocked()
        ):
            sequence = sequence.replace(
                autofocus_plan=AxesBasedAF(
                    axes=self.af_axis.value(),
                    autofocus_motor_offset=self._mmc.getAutoFocusOffset(),
                )
            )

        # update the MDAWidget
        self.setValue(sequence)
        self._hcs_value = value

    def _get_current_stage_position(self) -> Position:
        """Return the current stage position."""
        x = self._mmc.getXPosition() if self._mmc.getXYStageDevice() else None
        y = self._mmc.getYPosition() if self._mmc.getXYStageDevice() else None
        z = self._mmc.getPosition() if self._mmc.getFocusDevice() else None
        return Position(x=x, y=y, z=z)

    def _confirm_af_intentions(self) -> bool:
        msg = (
            "You've selected to use autofocus for this experiment, "
            f"but the '{self._mmc.getAutoFocusDevice()!r}' autofocus device "
            "is not currently engaged. "
            "\n\nRun anyway?"
        )

        response = QMessageBox.warning(
            self,
            "Confirm AutoFocus",
            msg,
            QMessageBox.StandardButton.Ok | QMessageBox.StandardButton.Cancel,
            QMessageBox.StandardButton.Cancel,
        )
        return bool(response == QMessageBox.StandardButton.Ok)

    def _update_save_path_from_metadata(
        self,
        sequence: MDASequence,
        update_widget: bool = True,
        update_metadata: bool = False,
    ) -> Path | None:
        """Get the next available save path from sequence metadata and update widget.

        Parameters
        ----------
        sequence : MDASequence
            The MDA sequence to get the save path from. (must be in the
            'pymmcore_widgets' key of the metadata)
        update_widget : bool, optional
            Whether to update the save widget with the new path, by default True.
        update_metadata : bool, optional
            Whether to update the Sequence metadata with the new path, by default False.
        """
        if (
            (meta := sequence.metadata.get(PYMMCW_METADATA_KEY, {}))
            and (save_dir := meta.get("save_dir"))
            and (save_name := meta.get("save_name"))
        ):
            requested = (Path(save_dir) / str(save_name)).expanduser().resolve()
            next_path = self.get_next_available_path(requested)
            if next_path != requested:
                if update_widget:
                    self.save_info.setValue(next_path)
                    if update_metadata:
                        meta.update(self.save_info.value())
            return next_path
        return None

    def _create_writer(
        self, path: Path, save_format: str
    ) -> OMEZarrWriter | OMETiffWriter | TensorStoreHandler | ImageSequenceWriter:
        """Return a writer based on the save format."""
        if save_format == OME_TIFF:
            return OMETiffWriter(path)
        elif save_format == OME_ZARR:
            return OMEZarrWriter(path)
        elif save_format == ZARR_TESNSORSTORE:
            return TensorStoreHandler(driver="zarr", path=path, delete_existing=True)
        elif save_format == TIFF_SEQ:
            return ImageSequenceWriter(path)
        else:
            raise ValueError(f"Unknown save format: {save_format}")

    def _on_mda_started(self) -> None:
        self._enable_widgets(False)

    def _enable_widgets(self, enable: bool) -> None:
        for child in self.children():
            if isinstance(child, CoreMDATabs):
                child._enable_tabs(enable)
            elif child is not self.control_btns and hasattr(child, "setEnabled"):
                child.setEnabled(enable)

    def _on_mda_finished(self, sequence: MDASequence) -> None:
        self._enable_widgets(True)
        # update the save name in the gui with the next available path
        # FIXME: this is actually a bit error prone in the case of super fast
        # experiments and delayed writers that haven't yet written anything to disk
        # (e.g. the next available path might be the same as the current one)
        # however, the quick fix of using a QTimer.singleShot(0, ...) makes for
        # difficulties in testing.
        # FIXME: Also, we really don't care about the last sequence at this point
        # anyway.  We should just update the save widget with the next available path
        # based on what's currently in the save widget, since that's what really
        # matters (not whatever the last requested mda was)
        self._update_save_path_from_metadata(sequence)

    def _disconnect(self) -> None:
        with suppress(Exception):
            self._mmc.mda.events.sequenceStarted.disconnect(self._on_mda_started)
            self._mmc.mda.events.sequenceFinished.disconnect(self._on_mda_finished)


class _MDAControlButtons(QWidget):
    """Run, pause, and cancel buttons at the bottom of the MDA Widget."""

    def __init__(self, mmcore: CMMCorePlus, parent: QWidget | None = None) -> None:
        super().__init__(parent)

        self._mmc = mmcore
        self._mmc.mda.events.sequencePauseToggled.connect(self._on_mda_paused)
        self._mmc.mda.events.sequenceStarted.connect(self._on_mda_started)
        self._mmc.mda.events.sequenceFinished.connect(self._on_mda_finished)

        icon_size = QSize(24, 24)
        self.run_btn = QPushButton("Run")
        self.run_btn.setFocusPolicy(Qt.FocusPolicy.NoFocus)
        self.run_btn.setIcon(icon(MDI6.play_circle_outline, color="lime"))
        self.run_btn.setIconSize(icon_size)

        self.pause_btn = QPushButton("Pause")
        self.pause_btn.setFocusPolicy(Qt.FocusPolicy.NoFocus)
        self.pause_btn.setIcon(icon(MDI6.pause_circle_outline, color="green"))
        self.pause_btn.setIconSize(icon_size)
        self.pause_btn.hide()

        self.cancel_btn = QPushButton("Cancel")
        self.cancel_btn.setFocusPolicy(Qt.FocusPolicy.NoFocus)
        self.cancel_btn.setIcon(icon(MDI6.stop_circle_outline, color="#C33"))
        self.cancel_btn.setIconSize(icon_size)
        self.cancel_btn.hide()

        layout = QHBoxLayout(self)
        layout.setContentsMargins(0, 0, 0, 0)
        layout.addStretch()
        layout.addWidget(self.run_btn)
        layout.addWidget(self.pause_btn)
        layout.addWidget(self.cancel_btn)

        self.destroyed.connect(self._disconnect)

    def _on_mda_started(self) -> None:
        self.run_btn.hide()
        self.pause_btn.show()
        self.cancel_btn.show()

    def _on_mda_finished(self) -> None:
        self.run_btn.show()
        self.pause_btn.hide()
        self.cancel_btn.hide()
        self._on_mda_paused(False)

    def _on_mda_paused(self, paused: bool) -> None:
        if paused:
            self.pause_btn.setIcon(icon(MDI6.play_circle_outline, color="lime"))
            self.pause_btn.setText("Resume")
        else:
            self.pause_btn.setIcon(icon(MDI6.pause_circle_outline, color="green"))
            self.pause_btn.setText("Pause")

    def _disconnect(self) -> None:
        with suppress(Exception):
            self._mmc.mda.events.sequencePauseToggled.disconnect(self._on_mda_paused)
            self._mmc.mda.events.sequenceStarted.disconnect(self._on_mda_started)
            self._mmc.mda.events.sequenceFinished.disconnect(self._on_mda_finished)


def _guess_NA(core: CMMCorePlus) -> float | None:
    with suppress(RuntimeError):
        if not (pix_cfg := core.getCurrentPixelSizeConfig()):
            return None  # pragma: no cover

        data = core.getPixelSizeConfigData(pix_cfg)
        for obj in core.guessObjectiveDevices():
            key = (obj, Keyword.Label)
            if key in data:
                val = data[key]
                for word in val.split():
                    try:
                        na = float(word)
                    except ValueError:
                        continue
                    if 0.1 < na < 1.5:
                        return na
    return None<|MERGE_RESOLUTION|>--- conflicted
+++ resolved
@@ -26,10 +26,7 @@
 
 from pymmcore_widgets import HCSWizard
 from pymmcore_widgets._util import get_next_available_path
-<<<<<<< HEAD
 from pymmcore_widgets.arduino._arduino_led_widget import ArduinoLedWidget
-=======
->>>>>>> f0992df2
 from pymmcore_widgets.hcs._main_wizard_widget import HCSData
 from pymmcore_widgets.useq_widgets import MDASequenceWidget
 from pymmcore_widgets.useq_widgets._mda_sequence import PYMMCW_METADATA_KEY, MDATabs
@@ -50,7 +47,6 @@
 
 OME_TIFFS = tuple(WRITERS[OME_TIFF])
 
-<<<<<<< HEAD
 if TYPE_CHECKING:
     from pyfirmata2 import Arduino, Pin
 
@@ -65,9 +61,6 @@
     "The maximum power of the LED has been exceeded. \nPlease, reduce "
     "the power and try again."
 )
-=======
-HCS = "hcs"
->>>>>>> f0992df2
 
 
 class CoreMDATabs(MDATabs):
@@ -131,11 +124,7 @@
         self.save_info.valueChanged.connect(self.valueChanged)
         self.control_btns = _MDAControlButtons(self._mmc, self)
 
-<<<<<<< HEAD
         # -------- HCS wizard --------
-=======
-        # add HCS wizard
->>>>>>> f0992df2
         self.hcs = HCSWizard(parent=self)
         self._hcs_value: HCSData | None = None
         # rename the finish button to "Add Positions"
@@ -147,11 +136,7 @@
         self.hcs_button.setFocusPolicy(Qt.FocusPolicy.NoFocus)
         self.hcs_button.setToolTip("Open the HCS wizard.")
 
-<<<<<<< HEAD
         pos_table_layout = cast(QBoxLayout, self.stage_positions.layout().itemAt(2))
-=======
-        pos_table_layout = self.stage_positions.layout().itemAt(2)
->>>>>>> f0992df2
         pos_table_layout.insertWidget(2, self.hcs_button)
 
         # -------- initialize -----------
@@ -178,13 +163,8 @@
         self._mmc.events.systemConfigurationLoaded.connect(self._on_sys_config_loaded)
 
         # HCS wizard connections
-<<<<<<< HEAD
         self.stage_positions.valueChanged.connect(self._set_hcs_value)
         self.hcs_button.clicked.connect(self._show_hcs)
-=======
-        self.hcs_button.clicked.connect(self._show_hcs)
-        self.stage_positions.valueChanged.connect(self._set_hcs_value)
->>>>>>> f0992df2
         # connect the HCS wizard valueChanged signal to the MDAWidget so that it can
         # populate the Positions table with the new positions from the HCS wizard
         self.hcs.valueChanged.connect(self._add_to_positios_table)
@@ -234,16 +214,12 @@
             val = val.replace(**replace)
 
         meta: dict = val.metadata.setdefault(PYMMCW_METADATA_KEY, {})
-<<<<<<< HEAD
         meta[STIMULATION] = self._arduino_led_wdg.value()
-        meta[HCS] = self._hcs_value or {}
-=======
         meta[HCS] = (
             self._hcs_value.replace(positions=None)
             if self._hcs_value is not None
             else {}
         )
->>>>>>> f0992df2
         if self.save_info.isChecked():
             meta.update(self.save_info.value())
 
@@ -260,12 +236,9 @@
         if hcs := meta.get(HCS):
             self._hcs_value = HCSData(**hcs)
             self.hcs.setValue(self._hcs_value)
-<<<<<<< HEAD
         # if stimulation is in the metadata, set the Arduino LED widget
         if stim := meta.get(STIMULATION):
             self._arduino_led_wdg.setValue(stim)
-=======
->>>>>>> f0992df2
 
     def get_next_available_path(self, requested_path: Path) -> Path:
         """Get the next available path.
