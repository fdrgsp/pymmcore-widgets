--- conflicted
+++ resolved
@@ -2,11 +2,7 @@
 
 from contextlib import suppress
 from pathlib import Path
-<<<<<<< HEAD
-from typing import TYPE_CHECKING, cast
-=======
-from typing import Callable, cast
->>>>>>> 40e8d7b3
+from typing import TYPE_CHECKING, Callable, cast
 
 from fonticon_mdi6 import MDI6
 from pymmcore_plus import CMMCorePlus, Keyword
