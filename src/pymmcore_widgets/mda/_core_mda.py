from __future__ import annotations

from contextlib import suppress
from pathlib import Path
from typing import TYPE_CHECKING, cast

from fonticon_mdi6 import MDI6
from pymmcore_plus import CMMCorePlus, Keyword
from qtpy.QtCore import QSize, Qt
from qtpy.QtWidgets import (
    QBoxLayout,
    QHBoxLayout,
    QMessageBox,
    QPushButton,
    QWidget,
    QWizard,
)
from superqt.fonticon import icon
from useq import AxesBasedAF, MDASequence, Position

from pymmcore_widgets import HCSWizard
from pymmcore_widgets._util import get_next_available_path
from pymmcore_widgets.arduino._arduino_led_widget import ArduinoLedWidget
from pymmcore_widgets.hcs._main_wizard_widget import HCSData
from pymmcore_widgets.useq_widgets import MDASequenceWidget
from pymmcore_widgets.useq_widgets._mda_sequence import PYMMCW_METADATA_KEY, MDATabs
from pymmcore_widgets.useq_widgets._time import TimePlanWidget

from ._core_channels import CoreConnectedChannelTable
from ._core_grid import CoreConnectedGridPlanWidget
from ._core_positions import CoreConnectedPositionTable
from ._core_z import CoreConnectedZPlanWidget
from ._save_widget import SaveGroupBox

if TYPE_CHECKING:
<<<<<<< HEAD
    from pymmcore_widgets.hcs._main_wizard_widget import HCSData
=======
    from pyfirmata2 import Arduino, Pin

HCS = "hcs"
STIMULATION = "stimulation"
CRITICAL_MSG = (
    "'Arduino LED Stimulation' is selected but an error occurred while trying "
    "to communicate with the Arduino. \nPlease, verify that the device is "
    "connected and try again."
)
POWER_EXCEEDED_MSG = (
    "The maximum power of the LED has been exceeded. \nPlease, reduce "
    "the power and try again."
)
>>>>>>> 0eb4d79d


class CoreMDATabs(MDATabs):
    def __init__(
        self, parent: QWidget | None = None, core: CMMCorePlus | None = None
    ) -> None:
        self._mmc = core or CMMCorePlus.instance()
        super().__init__(parent)

    def create_subwidgets(self) -> None:
        self.time_plan = TimePlanWidget(1)
        self.stage_positions = CoreConnectedPositionTable(1, self._mmc)
        self.z_plan = CoreConnectedZPlanWidget(self._mmc)
        self.grid_plan = CoreConnectedGridPlanWidget(self._mmc)
        self.channels = CoreConnectedChannelTable(1, self._mmc)

    def _enable_tabs(self, enable: bool) -> None:
        """Enable or disable the tab checkboxes and their contents.

        However, we can still mover through the tabs and see their contents.
        """
        # disable tab checkboxes
        for cbox in self._cboxes:
            cbox.setEnabled(enable)
        # disable tabs contents
        self.time_plan.setEnabled(enable)
        self.stage_positions.setEnabled(enable)
        self.z_plan.setEnabled(enable)
        self.grid_plan.setEnabled(enable)
        self.channels.setEnabled(enable)


class MDAWidget(MDASequenceWidget):
    """Main MDA Widget connected to a [`pymmcore_plus.CMMCorePlus`][] instance.

    It provides a GUI to construct and run a [`useq.MDASequence`][].  Unlike
    [`useq_widgets.MDASequenceWidget`][pymmcore_widgets.MDASequenceWidget], this
    widget is connected to a [`pymmcore_plus.CMMCorePlus`][] instance, enabling
    awareness and control of the current state of the microscope.

    Parameters
    ----------
    parent : QWidget | None
        Optional parent widget, by default None.
    mmcore : CMMCorePlus | None
        Optional [`CMMCorePlus`][pymmcore_plus.CMMCorePlus] micromanager core.
        By default, None. If not specified, the widget will use the active
        (or create a new)
        [`CMMCorePlus.instance`][pymmcore_plus.core._mmcore_plus.CMMCorePlus.instance].
    """

    def __init__(
        self, *, parent: QWidget | None = None, mmcore: CMMCorePlus | None = None
    ) -> None:
        # create a couple core-connected variants of the tab widgets
        self._mmc = mmcore or CMMCorePlus.instance()

        super().__init__(parent=parent, tab_widget=CoreMDATabs(None, self._mmc))

        self.save_info = SaveGroupBox(parent=self)
        self.save_info.valueChanged.connect(self.valueChanged)
        self.control_btns = _MDAControlButtons(self._mmc, self)

<<<<<<< HEAD
        # add HCS wizard
        self.hcs = HCSWizard(parent=self)
=======
        # -------- HCS wizard --------
        self.hcs = HCSWizard(parent=self)
        self._hcs_value: HCSData | None = None
>>>>>>> 0eb4d79d
        # rename the finish button to "Add Positions"
        self.hcs.fov_page.setButtonText(
            QWizard.WizardButton.FinishButton, "Add Positions"
        )
        self.hcs_button = QPushButton("HCS")
        self.hcs_button.setIcon(icon(MDI6.vector_polyline))
        self.hcs_button.setFocusPolicy(Qt.FocusPolicy.NoFocus)
        self.hcs_button.setToolTip("Open the HCS wizard.")

<<<<<<< HEAD
        pos_table_layout = self.stage_positions.layout().itemAt(2)
=======
        pos_table_layout = cast(QBoxLayout, self.stage_positions.layout().itemAt(2))
>>>>>>> 0eb4d79d
        pos_table_layout.insertWidget(2, self.hcs_button)

        # -------- initialize -----------

        self._on_sys_config_loaded()

        # ------------ layout ------------

        layout = cast("QBoxLayout", self.layout())
        layout.insertWidget(0, self.save_info)
        layout.addWidget(self.control_btns)

        # ------------ Arduino ------------
        self._arduino_led_wdg = ArduinoLedWidget(self)
        layout.insertWidget(4, self._arduino_led_wdg)

        # ------------ connect signals ------------

        self.control_btns.run_btn.clicked.connect(self.run_mda)
        self.control_btns.pause_btn.released.connect(self._mmc.mda.toggle_pause)
        self.control_btns.cancel_btn.released.connect(self._mmc.mda.cancel)
        self._mmc.mda.events.sequenceStarted.connect(self._on_mda_started)
        self._mmc.mda.events.sequenceFinished.connect(self._on_mda_finished)
        self._mmc.events.systemConfigurationLoaded.connect(self._on_sys_config_loaded)

        # HCS wizard connections
<<<<<<< HEAD
=======
        self.stage_positions.valueChanged.connect(self._set_hcs_value)
>>>>>>> 0eb4d79d
        self.hcs_button.clicked.connect(self._show_hcs)
        # connect the HCS wizard valueChanged signal to the MDAWidget so that it can
        # populate the Positions table with the new positions from the HCS wizard
        self.hcs.valueChanged.connect(self._add_to_positios_table)

        self.destroyed.connect(self._disconnect)

    # ------------------- public Methods ----------------------

    def value(self) -> MDASequence:
        """Set the current state of the widget from a [`useq.MDASequence`][]."""
        val = super().value()
        replace: dict = {}

        # if the z plan is relative and there are stage positions but the 'include z' is
        # unchecked, use the current z stage position as the relative starting one.
        if (
            val.z_plan
            and val.z_plan.is_relative
            and (val.stage_positions and not self.stage_positions.include_z.isChecked())
        ):
            z = self._mmc.getZPosition() if self._mmc.getFocusDevice() else None
            replace["stage_positions"] = tuple(
                pos.replace(z=z) for pos in val.stage_positions
            )

        # if there is an autofocus_plan but the autofocus_motor_offset is None, set it
        # to the current value
        if (afplan := val.autofocus_plan) and afplan.autofocus_motor_offset is None:
            p2 = afplan.replace(autofocus_motor_offset=self._mmc.getAutoFocusOffset())
            replace["autofocus_plan"] = p2

        # if there are no stage positions, use the current stage position
        if not val.stage_positions:
            replace["stage_positions"] = (self._get_current_stage_position(),)
            # if "p" is not in the axis order, we need to add it or the position will
            # not be in the event
            if "p" not in val.axis_order:
                axis_order = list(val.axis_order)
                # add the "p" axis at the beginning or after the "t" as the default
                if "t" in axis_order:
                    axis_order.insert(axis_order.index("t") + 1, "p")
                else:
                    axis_order.insert(0, "p")
                replace["axis_order"] = tuple(axis_order)

        if replace:
            val = val.replace(**replace)

        meta: dict = val.metadata.setdefault(PYMMCW_METADATA_KEY, {})
        meta[STIMULATION] = self._arduino_led_wdg.value()
        # TODO: Fix me! on windows there is still a numpy not serializable error
        # meta[HCS] = self._hcs_value or {}
        if self.save_info.isChecked():
            meta.update(self.save_info.value())

        return val

    def setValue(self, value: MDASequence) -> None:
        """Get the current state of the widget as a [`useq.MDASequence`][]."""
        super().setValue(value)
        meta = value.metadata.get(PYMMCW_METADATA_KEY, {})
        # save info
        self.save_info.setValue(meta)
        # if the HCS wizard has been used, set the positions from the HCS wizard
        self._hcs_value = None
        if hcs := meta.get(HCS):
            self._hcs_value = HCSData.from_dict(hcs)
            self.hcs.setValue(self._hcs_value)
        # update arduino led widget
        if ard := meta.get(STIMULATION):
            self._arduino_led_wdg.setValue(ard)

    def get_next_available_path(self, requested_path: Path) -> Path:
        """Get the next available path.

        This method is called immediately before running an MDA to ensure that the file
        being saved does not overwrite an existing file. It is also called at the end
        of the experiment to update the save widget with the next available path.

        It may be overridden to provide custom behavior, but it should always return a
        Path object to a non-existing file or folder.

        The default behavior adds/increments a 3-digit counter at the end of the path
        (before the extension) if the path already exists.

        Parameters
        ----------
        requested_path : Path
            The path we are requesting for use.
        """
        return get_next_available_path(requested_path=requested_path)

    def run_mda(self) -> None:
        """Run the MDA sequence experiment."""
        # in case the user does not press enter after editing the save name.
        self.save_info.save_name.editingFinished.emit()

        # if autofocus has been requested, but the autofocus device is not engaged,
        # and position-specific offsets haven't been set, show a warning
        pos = self.stage_positions
        if (
            self.af_axis.value()
            and not self._mmc.isContinuousFocusLocked()
            and (not self.tab_wdg.isChecked(pos) or not pos.af_per_position.isChecked())
            and not self._confirm_af_intentions()
        ):
            return

        # Arduino checks___________________________________
        # hide the Arduino LED control widget if visible
        self._arduino_led_wdg._arduino_led_control.hide()
        if not self._arduino_led_wdg.isChecked():
            self._set_arduino_props(None, None)
        else:
            # check if the Arduino and the LED pin are available
            arduino = self._arduino_led_wdg.board()
            led = self._arduino_led_wdg.ledPin()
            if arduino is None or led is None or not self._test_arduino_connection(led):
                self._set_arduino_props(None, None)
                self._arduino_led_wdg._arduino_led_control._enable(False)
                self._show_critical_led_message(CRITICAL_MSG)
                return

            # check if power exceeded
            if self._arduino_led_wdg.is_max_power_exceeded():
                self._set_arduino_props(None, None)
                self._show_critical_led_message(POWER_EXCEEDED_MSG)
                return

            # enable the Arduino board and the LED pin in the MDA engine
            self._set_arduino_props(arduino, led)

        sequence = self.value()

        # technically, this is in the metadata as well, but isChecked is more direct
        if self.save_info.isChecked():
            save_path = self._update_save_path_from_metadata(
                sequence, update_metadata=True
            )
        else:
            save_path = None

        # run the MDA experiment asynchronously∏
        self._mmc.run_mda(sequence, output=save_path)

    # ------------------- private Methods ----------------------

    def _set_arduino_props(self, arduino: Arduino | None, led: Pin | None) -> None:
        """Enable the Arduino board and the LED pin in the MDA engine."""
        if not self._mmc.mda.engine:
            return

        # this can only work if using the engine from
        # https://github.com/fdrgsp/napari-micromanager/blob/calcium/src/napari_micromanager/_engine/_mmcore_engine.py
        if not hasattr(self._mmc.mda.engine, "setArduinoBoard") or not hasattr(
            self._mmc.mda.engine, "setArduinoLedPin"
        ):
            return

        self._mmc.mda.engine.setArduinoBoard(arduino)  # type: ignore
        self._mmc.mda.engine.setArduinoLedPin(led)  # type: ignore

    def _test_arduino_connection(self, led: Pin) -> bool:
        """Test the connection with the Arduino."""
        try:
            led.write(0.0)
            return True
        except Exception:
            return False

    def _show_critical_led_message(self, msg: str) -> None:
        QMessageBox.critical(self, "Arduino Error", msg, QMessageBox.StandardButton.Ok)
        return

    def _on_sys_config_loaded(self) -> None:
        # TODO: connect objective change event to update suggested step
        self.z_plan.setSuggestedStep(_guess_NA(self._mmc) or 0.5)
        self._hcs_value = None

    def _show_hcs(self) -> None:
        # if hcs is open, raise it, otherwise show it
        if self.hcs.isVisible():
            self.hcs.raise_()
        else:
            self.hcs.show()

    def _set_hcs_value(self) -> None:
        """Set the `_hcs_value` attribute.

        If the user changes the number of positions in the table after adding them with
        the HCS wizard, the `_using_hcs` attribute should be set to None.
        """
        self._hcs_value = None
        hcs_pos = self.hcs.get_positions() or []
        if self.stage_positions._table.rowCount() == len(hcs_pos):
            self._hcs_value = self.hcs.value()

    def _add_to_positios_table(self, value: HCSData) -> None:
        """Add a list of positions to the Positions table."""
        # positions = value.positions
        positions = self.hcs.get_positions()

        if not positions:
            return

        # get the current sequence from the MDAWidget
        sequence = self.value()

        # replace the stage_positions with the new positions form the HCS wizard
        sequence = sequence.replace(stage_positions=positions)

        # if autofocus is enabled and locked, add the autofocus plan
        if (
            self._mmc.getAutoFocusDevice()
            and self.af_axis.value()
            and self._mmc.isContinuousFocusLocked()
        ):
            sequence = sequence.replace(
                autofocus_plan=AxesBasedAF(
                    axes=self.af_axis.value(),
                    autofocus_motor_offset=self._mmc.getAutoFocusOffset(),
                )
            )

        # update the MDAWidget
        self.setValue(sequence)
        self._hcs_value = value

    def _show_hcs(self) -> None:
        # if hcs is open, raise it, otherwise show it
        if self.hcs.isVisible():
            self.hcs.raise_()
        else:
            self.hcs.show()

    def _add_to_positios_table(self, value: HCSData) -> None:
        """Add a list of positions to the Positions table."""
        positions = value.positions

        if not positions:
            return

        # get the current sequence from the MDAWidget
        sequence = self.value()

        # replace the stage_positions with the new positions form the HCS wizard
        sequence = sequence.replace(stage_positions=positions)

        # if autofocus is enabled and locked, add the autofocus plan
        if (
            self._mmc.getAutoFocusDevice()
            and self.af_axis.value()
            and self._mmc.isContinuousFocusLocked()
        ):
            sequence = sequence.replace(
                autofocus_plan=AxesBasedAF(
                    axes=self.af_axis.value(),
                    autofocus_motor_offset=self._mmc.getAutoFocusOffset(),
                )
            )

        # update the MDAWidget
        self.setValue(sequence)

    def _get_current_stage_position(self) -> Position:
        """Return the current stage position."""
        x = self._mmc.getXPosition() if self._mmc.getXYStageDevice() else None
        y = self._mmc.getYPosition() if self._mmc.getXYStageDevice() else None
        z = self._mmc.getPosition() if self._mmc.getFocusDevice() else None
        return Position(x=x, y=y, z=z)

    def _update_save_path_from_metadata(
        self,
        sequence: MDASequence,
        update_widget: bool = True,
        update_metadata: bool = False,
    ) -> Path | None:
        """Get the next available save path from sequence metadata and update widget.

        Parameters
        ----------
        sequence : MDASequence
            The MDA sequence to get the save path from. (must be in the
            'pymmcore_widgets' key of the metadata)
        update_widget : bool, optional
            Whether to update the save widget with the new path, by default True.
        update_metadata : bool, optional
            Whether to update the Sequence metadata with the new path, by default False.
        """
        if (
            (meta := sequence.metadata.get(PYMMCW_METADATA_KEY, {}))
            and (save_dir := meta.get("save_dir"))
            and (save_name := meta.get("save_name"))
        ):
            requested = (Path(save_dir) / str(save_name)).expanduser().resolve()
            next_path = self.get_next_available_path(requested)
            if next_path != requested:
                if update_widget:
                    self.save_info.setValue(next_path)
                    if update_metadata:
                        meta.update(self.save_info.value())
            return next_path
        return None

    def _confirm_af_intentions(self) -> bool:
        msg = (
            "You've selected to use autofocus for this experiment, "
            f"but the '{self._mmc.getAutoFocusDevice()!r}' autofocus device "
            "is not currently engaged. "
            "\n\nRun anyway?"
        )

        response = QMessageBox.warning(
            self,
            "Confirm AutoFocus",
            msg,
            QMessageBox.StandardButton.Ok | QMessageBox.StandardButton.Cancel,
            QMessageBox.StandardButton.Cancel,
        )
        return bool(response == QMessageBox.StandardButton.Ok)

    def _enable_widgets(self, enable: bool) -> None:
        for child in self.children():
            if isinstance(child, CoreMDATabs):
                child._enable_tabs(enable)
            elif child is not self.control_btns and hasattr(child, "setEnabled"):
                child.setEnabled(enable)

    def _on_mda_started(self) -> None:
        self._enable_widgets(False)

    def _on_mda_finished(self, sequence: MDASequence) -> None:
        self._enable_widgets(True)
        # update the save name in the gui with the next available path
        # FIXME: this is actually a bit error prone in the case of super fast
        # experiments and delayed writers that haven't yet written anything to disk
        # (e.g. the next available path might be the same as the current one)
        # however, the quick fix of using a QTimer.singleShot(0, ...) makes for
        # difficulties in testing.
        # FIXME: Also, we really don't care about the last sequence at this point
        # anyway.  We should just update the save widget with the next available path
        # based on what's currently in the save widget, since that's what really
        # matters (not whatever the last requested mda was)
        self._update_save_path_from_metadata(sequence)

    def _disconnect(self) -> None:
        with suppress(Exception):
            self._mmc.mda.events.sequenceStarted.disconnect(self._on_mda_started)
            self._mmc.mda.events.sequenceFinished.disconnect(self._on_mda_finished)


class _MDAControlButtons(QWidget):
    """Run, pause, and cancel buttons at the bottom of the MDA Widget."""

    def __init__(self, mmcore: CMMCorePlus, parent: QWidget | None = None) -> None:
        super().__init__(parent)

        self._mmc = mmcore
        self._mmc.mda.events.sequencePauseToggled.connect(self._on_mda_paused)
        self._mmc.mda.events.sequenceStarted.connect(self._on_mda_started)
        self._mmc.mda.events.sequenceFinished.connect(self._on_mda_finished)

        icon_size = QSize(24, 24)
        self.run_btn = QPushButton("Run")
        self.run_btn.setFocusPolicy(Qt.FocusPolicy.NoFocus)
        self.run_btn.setIcon(icon(MDI6.play_circle_outline, color="lime"))
        self.run_btn.setIconSize(icon_size)

        self.pause_btn = QPushButton("Pause")
        self.pause_btn.setFocusPolicy(Qt.FocusPolicy.NoFocus)
        self.pause_btn.setIcon(icon(MDI6.pause_circle_outline, color="green"))
        self.pause_btn.setIconSize(icon_size)
        self.pause_btn.hide()

        self.cancel_btn = QPushButton("Cancel")
        self.cancel_btn.setFocusPolicy(Qt.FocusPolicy.NoFocus)
        self.cancel_btn.setIcon(icon(MDI6.stop_circle_outline, color="#C33"))
        self.cancel_btn.setIconSize(icon_size)
        self.cancel_btn.hide()

        layout = QHBoxLayout(self)
        layout.setContentsMargins(0, 0, 0, 0)
        layout.addStretch()
        layout.addWidget(self.run_btn)
        layout.addWidget(self.pause_btn)
        layout.addWidget(self.cancel_btn)

        self.destroyed.connect(self._disconnect)

    def _on_mda_started(self) -> None:
        self.run_btn.hide()
        self.pause_btn.show()
        self.cancel_btn.show()

    def _on_mda_finished(self) -> None:
        self.run_btn.show()
        self.pause_btn.hide()
        self.cancel_btn.hide()
        self._on_mda_paused(False)

    def _on_mda_paused(self, paused: bool) -> None:
        if paused:
            self.pause_btn.setIcon(icon(MDI6.play_circle_outline, color="lime"))
            self.pause_btn.setText("Resume")
        else:
            self.pause_btn.setIcon(icon(MDI6.pause_circle_outline, color="green"))
            self.pause_btn.setText("Pause")

    def _disconnect(self) -> None:
        with suppress(Exception):
            self._mmc.mda.events.sequencePauseToggled.disconnect(self._on_mda_paused)
            self._mmc.mda.events.sequenceStarted.disconnect(self._on_mda_started)
            self._mmc.mda.events.sequenceFinished.disconnect(self._on_mda_finished)


def _guess_NA(core: CMMCorePlus) -> float | None:
    with suppress(RuntimeError):
        if not (pix_cfg := core.getCurrentPixelSizeConfig()):
            return None  # pragma: no cover

        data = core.getPixelSizeConfigData(pix_cfg)
        for obj in core.guessObjectiveDevices():
            key = (obj, Keyword.Label)
            if key in data:
                val = data[key]
                for word in val.split():
                    try:
                        na = float(word)
                    except ValueError:
                        continue
                    if 0.1 < na < 1.5:
                        return na
    return None<|MERGE_RESOLUTION|>--- conflicted
+++ resolved
@@ -33,9 +33,6 @@
 from ._save_widget import SaveGroupBox
 
 if TYPE_CHECKING:
-<<<<<<< HEAD
-    from pymmcore_widgets.hcs._main_wizard_widget import HCSData
-=======
     from pyfirmata2 import Arduino, Pin
 
 HCS = "hcs"
@@ -49,7 +46,6 @@
     "The maximum power of the LED has been exceeded. \nPlease, reduce "
     "the power and try again."
 )
->>>>>>> 0eb4d79d
 
 
 class CoreMDATabs(MDATabs):
@@ -113,14 +109,9 @@
         self.save_info.valueChanged.connect(self.valueChanged)
         self.control_btns = _MDAControlButtons(self._mmc, self)
 
-<<<<<<< HEAD
-        # add HCS wizard
-        self.hcs = HCSWizard(parent=self)
-=======
         # -------- HCS wizard --------
         self.hcs = HCSWizard(parent=self)
         self._hcs_value: HCSData | None = None
->>>>>>> 0eb4d79d
         # rename the finish button to "Add Positions"
         self.hcs.fov_page.setButtonText(
             QWizard.WizardButton.FinishButton, "Add Positions"
@@ -130,11 +121,7 @@
         self.hcs_button.setFocusPolicy(Qt.FocusPolicy.NoFocus)
         self.hcs_button.setToolTip("Open the HCS wizard.")
 
-<<<<<<< HEAD
-        pos_table_layout = self.stage_positions.layout().itemAt(2)
-=======
         pos_table_layout = cast(QBoxLayout, self.stage_positions.layout().itemAt(2))
->>>>>>> 0eb4d79d
         pos_table_layout.insertWidget(2, self.hcs_button)
 
         # -------- initialize -----------
@@ -161,10 +148,7 @@
         self._mmc.events.systemConfigurationLoaded.connect(self._on_sys_config_loaded)
 
         # HCS wizard connections
-<<<<<<< HEAD
-=======
         self.stage_positions.valueChanged.connect(self._set_hcs_value)
->>>>>>> 0eb4d79d
         self.hcs_button.clicked.connect(self._show_hcs)
         # connect the HCS wizard valueChanged signal to the MDAWidget so that it can
         # populate the Positions table with the new positions from the HCS wizard
@@ -216,8 +200,7 @@
 
         meta: dict = val.metadata.setdefault(PYMMCW_METADATA_KEY, {})
         meta[STIMULATION] = self._arduino_led_wdg.value()
-        # TODO: Fix me! on windows there is still a numpy not serializable error
-        # meta[HCS] = self._hcs_value or {}
+        meta[HCS] = self._hcs_value or {}
         if self.save_info.isChecked():
             meta.update(self.save_info.value())
 
@@ -232,7 +215,7 @@
         # if the HCS wizard has been used, set the positions from the HCS wizard
         self._hcs_value = None
         if hcs := meta.get(HCS):
-            self._hcs_value = HCSData.from_dict(hcs)
+            self._hcs_value = HCSData(**hcs)
             self.hcs.setValue(self._hcs_value)
         # update arduino led widget
         if ard := meta.get(STIMULATION):
@@ -393,42 +376,6 @@
         # update the MDAWidget
         self.setValue(sequence)
         self._hcs_value = value
-
-    def _show_hcs(self) -> None:
-        # if hcs is open, raise it, otherwise show it
-        if self.hcs.isVisible():
-            self.hcs.raise_()
-        else:
-            self.hcs.show()
-
-    def _add_to_positios_table(self, value: HCSData) -> None:
-        """Add a list of positions to the Positions table."""
-        positions = value.positions
-
-        if not positions:
-            return
-
-        # get the current sequence from the MDAWidget
-        sequence = self.value()
-
-        # replace the stage_positions with the new positions form the HCS wizard
-        sequence = sequence.replace(stage_positions=positions)
-
-        # if autofocus is enabled and locked, add the autofocus plan
-        if (
-            self._mmc.getAutoFocusDevice()
-            and self.af_axis.value()
-            and self._mmc.isContinuousFocusLocked()
-        ):
-            sequence = sequence.replace(
-                autofocus_plan=AxesBasedAF(
-                    axes=self.af_axis.value(),
-                    autofocus_motor_offset=self._mmc.getAutoFocusOffset(),
-                )
-            )
-
-        # update the MDAWidget
-        self.setValue(sequence)
 
     def _get_current_stage_position(self) -> Position:
         """Return the current stage position."""
