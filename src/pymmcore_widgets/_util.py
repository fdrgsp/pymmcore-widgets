from __future__ import annotations

from typing import TYPE_CHECKING, ContextManager, Sequence

from pymmcore_plus import CMMCorePlus
from pymmcore_plus.core.events import CMMCoreSignaler, PCoreSignaler
from qtpy.QtWidgets import (
    QComboBox,
    QDialog,
    QDialogButtonBox,
    QLabel,
    QVBoxLayout,
    QWidget,
)
from superqt.utils import signals_blocked
from useq import AnyGridPlan, MDASequence

<<<<<<< HEAD
PLATE_FROM_CALIBRATION = "custom_from_calibration"
GRAPHICS_VIEW_WIDTH = 500
GRAPHICS_VIEW_HEIGHT = 300
FOV_GRAPHICS_VIEW_SIZE = 200
=======
if TYPE_CHECKING:
    from datetime import timedelta
>>>>>>> 8092d15f


class ComboMessageBox(QDialog):
    """Dialog that presents a combo box of `items`."""

    def __init__(
        self,
        items: Sequence[str] = (),
        text: str = "",
        parent: QWidget | None = None,
    ) -> None:
        super().__init__(parent)

        self._combo = QComboBox()
        self._combo.addItems(items)

        btn_box = QDialogButtonBox(
            QDialogButtonBox.StandardButton.Ok | QDialogButtonBox.StandardButton.Cancel
        )
        btn_box.accepted.connect(self.accept)
        btn_box.rejected.connect(self.reject)

        self.setLayout(QVBoxLayout())
        if text:
            self.layout().addWidget(QLabel(text))
        self.layout().addWidget(self._combo)
        self.layout().addWidget(btn_box)

    def currentText(self) -> str:
        """Returns the current QComboBox text."""
        return self._combo.currentText()  # type: ignore [no-any-return]


def guess_channel_group(
    mmcore: CMMCorePlus | None = None, parent: QWidget | None = None
) -> str | None:
    """Try to update the list of channel group choices.

    1. get a list of potential channel groups from pymmcore
    2. if there is only one, use it, if there are > 1, show a dialog box
    """
    mmcore = mmcore or CMMCorePlus.instance()
    candidates = mmcore.getOrGuessChannelGroup()
    if len(candidates) == 1:
        return candidates[0]
    elif candidates:
        dialog = ComboMessageBox(candidates, "Select Channel Group:", parent=parent)
        if dialog.exec_() == dialog.DialogCode.Accepted:
            return dialog.currentText()
    return None


def guess_objective_or_prompt(
    mmcore: CMMCorePlus | None = None, parent: QWidget | None = None
) -> str | None:
    """Try to update the list of objective choices.

    1. get a list of potential objective devices from pymmcore
    2. if there is only one, use it, if there are >1, show a dialog box
    """
    mmcore = mmcore or CMMCorePlus.instance()
    candidates = mmcore.guessObjectiveDevices()
    if len(candidates) == 1:
        return candidates[0]
    elif candidates:
        dialog = ComboMessageBox(candidates, "Select Objective Device:", parent=parent)
        if dialog.exec_() == dialog.DialogCode.Accepted:
            return dialog.currentText()
    return None


def _select_output_unit(duration: float) -> tuple[float, str]:
    if duration < 1.0:
        return duration * 1000, "ms"
    elif duration < 60.0:
        return duration, "sec"
    elif duration < 3600.0:
        return duration / 60, "min"
    else:
        return duration / 3600, "hours"


def block_core(mmcore_events: CMMCoreSignaler | PCoreSignaler) -> ContextManager:
    """Block core signals."""
    if isinstance(mmcore_events, CMMCoreSignaler):
        return mmcore_events.blocked()  # type: ignore
    elif isinstance(mmcore_events, PCoreSignaler):
        return signals_blocked(mmcore_events)  # type: ignore


def fmt_timedelta(time: timedelta) -> str:
    """Take timedelta and return formatted string.

    Examples
    --------
    >>> fmt_timedelta(timedelta(seconds=100))
    '01 min  40 sec'
    >>> fmt_timedelta(timedelta(minutes=320, seconds=2500))
    '06 hours  01 min  40 sec'
    """
    d = "day" if time.days == 1 else "days"
    _time = str(time).replace(f" {d}, ", ":") if time.days >= 1 else f"0:{time!s}"
    out: list = []
    keys = ["days", "hours", "min", "sec", "ms"]
    for i, t in enumerate(_time.split(":")):
        if i == 3:
            s = t.split(".")
            if len(s) == 2:
                sec = f"{int(s[0]):02d} sec " if int(s[0]) > 0 else ""
                ms = f"{int(s[1][:3]):03d} ms" if int(s[1][:3]) > 0 else ""
                out.append(f"{sec}{ms}")
            else:
                out.append(f"{int(s[0]):02d} sec") if int(s[0]) > 0 else ""
        else:
            out.append(f"{int(float(t)):02d} {keys[i]}") if int(float(t)) > 0 else ""
    return "  ".join(out)


def get_grid_type(grid: dict) -> AnyGridPlan | None:
    """Get the grid type from the grid_plan."""
    return MDASequence(grid_plan=grid).grid_plan<|MERGE_RESOLUTION|>--- conflicted
+++ resolved
@@ -15,15 +15,13 @@
 from superqt.utils import signals_blocked
 from useq import AnyGridPlan, MDASequence
 
-<<<<<<< HEAD
+if TYPE_CHECKING:
+    from datetime import timedelta
+
 PLATE_FROM_CALIBRATION = "custom_from_calibration"
 GRAPHICS_VIEW_WIDTH = 500
 GRAPHICS_VIEW_HEIGHT = 300
 FOV_GRAPHICS_VIEW_SIZE = 200
-=======
-if TYPE_CHECKING:
-    from datetime import timedelta
->>>>>>> 8092d15f
 
 
 class ComboMessageBox(QDialog):
