from __future__ import annotations

from datetime import timedelta
from typing import ContextManager, Sequence

from pymmcore_plus import CMMCorePlus
from pymmcore_plus.core.events import CMMCoreSignaler, PCoreSignaler
from qtpy.QtWidgets import (
    QComboBox,
    QDialog,
    QDialogButtonBox,
    QLabel,
    QVBoxLayout,
    QWidget,
)
from superqt.utils import signals_blocked
from useq import AnyGridPlan, MDASequence


class ComboMessageBox(QDialog):
    """Dialog that presents a combo box of `items`."""

    def __init__(
        self,
        items: Sequence[str] = (),
        text: str = "",
        parent: QWidget | None = None,
    ) -> None:
        super().__init__(parent)

        self._combo = QComboBox()
        self._combo.addItems(items)

        btn_box = QDialogButtonBox(
            QDialogButtonBox.StandardButton.Ok | QDialogButtonBox.StandardButton.Cancel
        )
        btn_box.accepted.connect(self.accept)
        btn_box.rejected.connect(self.reject)

        self.setLayout(QVBoxLayout())
        if text:
            self.layout().addWidget(QLabel(text))
        self.layout().addWidget(self._combo)
        self.layout().addWidget(btn_box)

    def currentText(self) -> str:
        """Returns the current QComboBox text."""
        return self._combo.currentText()  # type: ignore [no-any-return]


def guess_channel_group(
    mmcore: CMMCorePlus | None = None, parent: QWidget | None = None
) -> str | None:
    """Try to update the list of channel group choices.

    1. get a list of potential channel groups from pymmcore
    2. if there is only one, use it, if there are > 1, show a dialog box
    """
    mmcore = mmcore or CMMCorePlus.instance()
    candidates = mmcore.getOrGuessChannelGroup()
    if len(candidates) == 1:
        return candidates[0]
    elif candidates:
        dialog = ComboMessageBox(candidates, "Select Channel Group:", parent=parent)
        if dialog.exec_() == dialog.DialogCode.Accepted:
            return dialog.currentText()
    return None


def guess_objective_or_prompt(
    mmcore: CMMCorePlus | None = None, parent: QWidget | None = None
) -> str | None:
    """Try to update the list of objective choices.

    1. get a list of potential objective devices from pymmcore
    2. if there is only one, use it, if there are >1, show a dialog box
    """
    mmcore = mmcore or CMMCorePlus.instance()
    candidates = mmcore.guessObjectiveDevices()
    if len(candidates) == 1:
        return candidates[0]
    elif candidates:
        dialog = ComboMessageBox(candidates, "Select Objective Device:", parent=parent)
        if dialog.exec_() == dialog.DialogCode.Accepted:
            return dialog.currentText()
    return None


def _select_output_unit(duration: float) -> tuple[float, str]:
    if duration < 1.0:
        return duration * 1000, "ms"
    elif duration < 60.0:
        return duration, "sec"
    elif duration < 3600.0:
        return duration / 60, "min"
    else:
        return duration / 3600, "hours"


def block_core(mmcore_events: CMMCoreSignaler | PCoreSignaler) -> ContextManager:
    """Block core signals."""
    if isinstance(mmcore_events, CMMCoreSignaler):
        return mmcore_events.blocked()  # type: ignore
    elif isinstance(mmcore_events, PCoreSignaler):
        return signals_blocked(mmcore_events)  # type: ignore


<<<<<<< HEAD
def get_grid_type(grid: dict) -> AnyGridPlan:
    """Get the grid type from the grid_plan."""
    return MDASequence(grid_plan=grid).grid_plan


def print_timedelta(time: timedelta) -> str:
    d = "day" if time.days == 1 else "days"
    _time = str(time).replace(f" {d}, ", ":") if time.days >= 1 else f"0:{str(time)}"
=======
def fmt_timedelta(time: timedelta) -> str:
    """Take timedelta and return formatted string.

    Examples
    --------
    >>> fmt_timedelta(timedelta(seconds=100))
    '01 min  40 sec'
    >>> fmt_timedelta(timedelta(minutes=320, seconds=2500))
    '06 hours  01 min  40 sec'
    """
    d = "day" if time.days == 1 else "days"
    _time = str(time).replace(f" {d}, ", ":") if time.days >= 1 else f"0:{time!s}"
>>>>>>> b8808f6a
    out: list = []
    keys = ["days", "hours", "min", "sec", "ms"]
    for i, t in enumerate(_time.split(":")):
        if i == 3:
            s = t.split(".")
            if len(s) == 2:
                sec = f"{int(s[0]):02d} sec " if int(s[0]) > 0 else ""
                ms = f"{int(s[1][:3]):03d} ms" if int(s[1][:3]) > 0 else ""
                out.append(f"{sec}{ms}")
            else:
                out.append(f"{int(s[0]):02d} sec") if int(s[0]) > 0 else ""
        else:
            out.append(f"{int(float(t)):02d} {keys[i]}") if int(float(t)) > 0 else ""
<<<<<<< HEAD
    return "  ".join(out)
=======
    return "  ".join(out)


def get_grid_type(grid: dict) -> AnyGridPlan:
    """Get the grid type from the grid_plan."""
    return MDASequence(grid_plan=grid).grid_plan
>>>>>>> b8808f6a
<|MERGE_RESOLUTION|>--- conflicted
+++ resolved
@@ -105,16 +105,6 @@
         return signals_blocked(mmcore_events)  # type: ignore
 
 
-<<<<<<< HEAD
-def get_grid_type(grid: dict) -> AnyGridPlan:
-    """Get the grid type from the grid_plan."""
-    return MDASequence(grid_plan=grid).grid_plan
-
-
-def print_timedelta(time: timedelta) -> str:
-    d = "day" if time.days == 1 else "days"
-    _time = str(time).replace(f" {d}, ", ":") if time.days >= 1 else f"0:{str(time)}"
-=======
 def fmt_timedelta(time: timedelta) -> str:
     """Take timedelta and return formatted string.
 
@@ -127,7 +117,6 @@
     """
     d = "day" if time.days == 1 else "days"
     _time = str(time).replace(f" {d}, ", ":") if time.days >= 1 else f"0:{time!s}"
->>>>>>> b8808f6a
     out: list = []
     keys = ["days", "hours", "min", "sec", "ms"]
     for i, t in enumerate(_time.split(":")):
@@ -141,13 +130,9 @@
                 out.append(f"{int(s[0]):02d} sec") if int(s[0]) > 0 else ""
         else:
             out.append(f"{int(float(t)):02d} {keys[i]}") if int(float(t)) > 0 else ""
-<<<<<<< HEAD
-    return "  ".join(out)
-=======
     return "  ".join(out)
 
 
 def get_grid_type(grid: dict) -> AnyGridPlan:
     """Get the grid type from the grid_plan."""
-    return MDASequence(grid_plan=grid).grid_plan
->>>>>>> b8808f6a
+    return MDASequence(grid_plan=grid).grid_plan