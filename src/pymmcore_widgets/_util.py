--- conflicted
+++ resolved
@@ -1,12 +1,7 @@
 from __future__ import annotations
 
-<<<<<<< HEAD
-import contextlib
 from datetime import timedelta
-from typing import TYPE_CHECKING, ContextManager, Sequence
-=======
 from typing import ContextManager, Sequence
->>>>>>> af607481
 
 from pymmcore_plus import CMMCorePlus
 from pymmcore_plus.core.events import CMMCoreSignaler, PCoreSignaler
@@ -112,14 +107,7 @@
 
 def get_grid_type(grid: dict) -> AnyGridPlan:
     """Get the grid type from the grid_plan."""
-<<<<<<< HEAD
-    with contextlib.suppress(ValidationError):
-        return GridRelative(**grid)
-    with contextlib.suppress(ValidationError):
-        return GridFromEdges(**grid)
-    with contextlib.suppress(ValidationError):
-        return NoGrid()
-    return NoGrid()
+    return MDASequence(grid_plan=grid).grid_plan
 
 
 def print_timedelta(time: timedelta) -> str:
@@ -136,7 +124,4 @@
                 out.append(f"{int(s[0]):02d} sec  000 ms")
         else:
             out.append(f"{int(float(t)):02d} {keys[i]}")
-    return "  ".join(out)
-=======
-    return MDASequence(grid_plan=grid).grid_plan
->>>>>>> af607481
+    return "  ".join(out)