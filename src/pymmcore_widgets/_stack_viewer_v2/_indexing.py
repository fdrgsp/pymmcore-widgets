from __future__ import annotations

import sys
import warnings
from abc import abstractmethod
from concurrent.futures import Future, ThreadPoolExecutor
from contextlib import suppress
from typing import TYPE_CHECKING, Generic, Hashable, Mapping, Sequence, TypeVar, cast

import numpy as np

if TYPE_CHECKING:
    from pathlib import Path
    from typing import Any, Protocol, TypeGuard

    import dask.array as da
    import numpy.typing as npt
    import tensorstore as ts
    import xarray as xr
    from pymmcore_plus.mda.handlers import TensorStoreHandler
    from pymmcore_plus.mda.handlers._5d_writer_base import _5DWriterBase

    from ._dims_slider import Index, Indices

    class SupportsIndexing(Protocol):
        def __getitem__(self, key: Index | tuple[Index, ...]) -> npt.ArrayLike: ...
        @property
        def shape(self) -> tuple[int, ...]: ...


<<<<<<< HEAD
def is_pymmcore_5dbase(obj: Any) -> TypeGuard[_5DWriterBase]:
    try:
        from pymmcore_plus.mda.handlers._5d_writer_base import _5DWriterBase
    except ImportError:
        from pymmcore_plus.mda.handlers import OMETiffWriter, OMEZarrWriter

        _5DWriterBase = (OMETiffWriter, OMEZarrWriter)  # type: ignore
    if isinstance(obj, _5DWriterBase):
        return True
    return False


def is_xarray_dataarray(obj: Any) -> TypeGuard[xr.DataArray]:
    if (xr := sys.modules.get("xarray")) and isinstance(obj, xr.DataArray):
        return True
    return False


def is_dask_array(obj: Any) -> TypeGuard[da.Array]:
    if (da := sys.modules.get("dask.array")) and isinstance(obj, da.Array):
        return True
    return False


def is_tensorstore(obj: Any) -> TypeGuard[ts.TensorStore]:
    if (ts := sys.modules.get("tensorstore")) and isinstance(obj, ts.TensorStore):
        return True
    return False


def is_duck_array(obj: Any) -> TypeGuard[SupportsIndexing]:
    if (
        isinstance(obj, np.ndarray)
        or hasattr(obj, "__array_function__")
        or hasattr(obj, "__array_namespace__")
        or (hasattr(obj, "__getitem__") and hasattr(obj, "__array__"))
    ):
        return True
    return False


# TODO: Change this factory function on a wrapper class so we
# don't have to check the type of the object every time we call
def isel(store: Any, indexers: Indices) -> np.ndarray:
    """Select a slice from a data store using (possibly) named indices.

    For xarray.DataArray, use the built-in isel method.
    For any other duck-typed array, use numpy-style indexing, where indexers
    is a mapping of axis to slice objects or indices.
    """
    if is_pymmcore_5dbase(store):
        return isel_mmcore_5dbase(store, indexers)
    if isinstance(store, TensorStoreHandler):
        return isel_mmcore_tensorstore(store, indexers)
    if is_xarray_dataarray(store):
        return cast("np.ndarray", store.isel(indexers).to_numpy())
    if is_tensorstore(store):
        return isel_tensorstore(store, indexers)
    if is_duck_array(store):
        return isel_np_array(store, indexers)
    raise NotImplementedError(f"Don't know how to index into type {type(store)}")


def isel_tensorstore(store: ts.TensorStore, indexers: Indices) -> np.ndarray:
    import tensorstore

    # return store[tensorstore.d[*indexers][*indexers.values()]].read().result()
    return (  # type: ignore
        store[tensorstore.d[tuple(indexers.keys())][tuple(indexers.values())]]
        .read()
        .result()
    )


def isel_mmcore_tensorstore(
    writer: TensorStoreHandler, indexers: Indices
) -> np.ndarray:
    return writer.isel(indexers)  # type: ignore


=======
ArrayT = TypeVar("ArrayT")
MAX_CHANNELS = 16
>>>>>>> 7a8d0cfe
# Create a global executor
_EXECUTOR = ThreadPoolExecutor(max_workers=1)


class DataWrapper(Generic[ArrayT]):
    def __init__(self, data: ArrayT) -> None:
        self._data = data

    @classmethod
    def create(cls, data: ArrayT) -> DataWrapper[ArrayT]:
        if isinstance(data, DataWrapper):
            return data
        if MMTensorStoreWrapper.supports(data):
            return MMTensorStoreWrapper(data)
        if MM5DWriter.supports(data):
            return MM5DWriter(data)
        if XarrayWrapper.supports(data):
            return XarrayWrapper(data)
        if DaskWrapper.supports(data):
            return DaskWrapper(data)
        if TensorstoreWrapper.supports(data):
            return TensorstoreWrapper(data)
        if ArrayLikeWrapper.supports(data):
            return ArrayLikeWrapper(data)
        raise NotImplementedError(f"Don't know how to wrap type {type(data)}")

    @abstractmethod
    def isel(self, indexers: Indices) -> np.ndarray:
        """Select a slice from a data store using (possibly) named indices.

        For xarray.DataArray, use the built-in isel method.
        For any other duck-typed array, use numpy-style indexing, where indexers
        is a mapping of axis to slice objects or indices.
        """
        raise NotImplementedError

    def isel_async(self, indexers: Indices) -> Future[tuple[Indices, np.ndarray]]:
        """Asynchronous version of isel."""
        return _EXECUTOR.submit(lambda: (indexers, self.isel(indexers)))

    @classmethod
    @abstractmethod
    def supports(cls, obj: Any) -> bool:
        """Return True if this wrapper can handle the given object."""
        raise NotImplementedError

    def guess_channel_axis(self) -> Hashable | None:
        """Return the (best guess) axis name for the channel dimension."""
        if isinstance(shp := getattr(self._data, "shape", None), Sequence):
            # for numpy arrays, use the smallest dimension as the channel axis
            if min(shp) <= MAX_CHANNELS:
                return shp.index(min(shp))
        return None

    def save_as_zarr(self, save_loc: str | Path) -> None:
        raise NotImplementedError("save_as_zarr not implemented for this data type.")

    def sizes(self) -> Mapping[Hashable, int]:
        if (shape := getattr(self._data, "shape", None)) and isinstance(shape, tuple):
            _sizes: dict[Hashable, int] = {}
            for i, val in enumerate(shape):
                if isinstance(val, int):
                    _sizes[i] = val
                elif isinstance(val, Sequence) and len(val) == 2:
                    _sizes[val[0]] = int(val[1])
                else:
                    raise ValueError(
                        f"Invalid size: {val}. Must be an int or a 2-tuple."
                    )
            return _sizes
        raise NotImplementedError(f"Cannot determine sizes for {type(self._data)}")

    def summary_info(self) -> str:
        """Return info label with information about the data."""
        package = getattr(self._data, "__module__", "").split(".")[0]
        info = f"{package}.{getattr(type(self._data), '__qualname__', '')}"

        if sizes := self.sizes():
            # if all of the dimension keys are just integers, omit them from size_str
            if all(isinstance(x, int) for x in sizes):
                size_str = repr(tuple(sizes.values()))
            # otherwise, include the keys in the size_str
            else:
                size_str = ", ".join(f"{k}:{v}" for k, v in sizes.items())
                size_str = f"({size_str})"
            info += f" {size_str}"
        if dtype := getattr(self._data, "dtype", ""):
            info += f", {dtype}"
        if nbytes := getattr(self._data, "nbytes", 0) / 1e6:
            info += f", {nbytes:.2f}MB"
        return info


class MMTensorStoreWrapper(DataWrapper["TensorStoreHandler"]):
    def sizes(self) -> Mapping[Hashable, int]:
        with suppress(Exception):
            return self._data.current_sequence.sizes
        return {}

    def guess_channel_axis(self) -> Hashable | None:
        return "c"

    @classmethod
    def supports(cls, obj: Any) -> TypeGuard[TensorStoreHandler]:
        from pymmcore_plus.mda.handlers import TensorStoreHandler

        return isinstance(obj, TensorStoreHandler)

    def isel(self, indexers: Indices) -> np.ndarray:
        return self._data.isel(indexers)  # type: ignore

    def save_as_zarr(self, save_loc: str | Path) -> None:
        if (store := self._data.store) is None:
            return
        import tensorstore as ts

        new_spec = store.spec().to_json()
        new_spec["kvstore"] = {"driver": "file", "path": str(save_loc)}
        new_ts = ts.open(new_spec, create=True).result()
        new_ts[:] = store.read().result()


class MM5DWriter(DataWrapper["_5DWriterBase"]):
    def guess_channel_axis(self) -> Hashable | None:
        return "c"

    @classmethod
    def supports(cls, obj: Any) -> TypeGuard[_5DWriterBase]:
        try:
            from pymmcore_plus.mda.handlers._5d_writer_base import _5DWriterBase
        except ImportError:
            from pymmcore_plus.mda.handlers import OMETiffWriter, OMEZarrWriter

            _5DWriterBase = (OMETiffWriter, OMEZarrWriter)  # type: ignore
        if isinstance(obj, _5DWriterBase):
            return True
        return False

    def save_as_zarr(self, save_loc: str | Path) -> None:
        import zarr
        from pymmcore_plus.mda.handlers import OMEZarrWriter

        if isinstance(self._data, OMEZarrWriter):
            zarr.copy_store(self._data.group.store, zarr.DirectoryStore(save_loc))
        raise NotImplementedError(f"Cannot save {type(self._data)} data to Zarr.")

    def isel(self, indexers: Indices) -> np.ndarray:
        p_index = indexers.get("p", 0)
        if isinstance(p_index, slice):
            warnings.warn("Cannot slice over position index", stacklevel=2)  # TODO
            p_index = p_index.start
        p_index = cast(int, p_index)

        try:
            sizes = [*list(self._data.position_sizes[p_index]), "y", "x"]
        except IndexError as e:
            raise IndexError(
                f"Position index {p_index} out of range for "
                f"{len(self._data.position_sizes)}"
            ) from e

        data = self._data.position_arrays[self._data.get_position_key(p_index)]
        full = slice(None, None)
        index = tuple(indexers.get(k, full) for k in sizes)
        return data[index]  # type: ignore


class XarrayWrapper(DataWrapper["xr.DataArray"]):
    def isel(self, indexers: Indices) -> np.ndarray:
        return np.asarray(self._data.isel(indexers))

    def sizes(self) -> Mapping[Hashable, int]:
        return {k: int(v) for k, v in self._data.sizes.items()}

    @classmethod
    def supports(cls, obj: Any) -> TypeGuard[xr.DataArray]:
        if (xr := sys.modules.get("xarray")) and isinstance(obj, xr.DataArray):
            return True
        return False

    def guess_channel_axis(self) -> Hashable | None:
        for d in self._data.dims:
            if str(d).lower() in ("channel", "ch", "c"):
                return cast("Hashable", d)
        return None

    def save_as_zarr(self, save_loc: str | Path) -> None:
        self._data.to_zarr(save_loc)


class DaskWrapper(DataWrapper["da.Array"]):
    def isel(self, indexers: Indices) -> np.ndarray:
        idx = tuple(indexers.get(k, slice(None)) for k in range(len(self._data.shape)))
        return np.asarray(self._data[idx].compute())

    @classmethod
    def supports(cls, obj: Any) -> TypeGuard[da.Array]:
        if (da := sys.modules.get("dask.array")) and isinstance(obj, da.Array):
            return True
        return False

    def save_as_zarr(self, save_loc: str | Path) -> None:
        self._data.to_zarr(url=str(save_loc))


class TensorstoreWrapper(DataWrapper["ts.TensorStore"]):
    def __init__(self, data: Any) -> None:
        super().__init__(data)
        import tensorstore as ts

        self._ts = ts

    def isel(self, indexers: Indices) -> np.ndarray:
        result = self._data[self._ts.d[*indexers][*indexers.values()]].read().result()
        return np.asarray(result)

    @classmethod
    def supports(cls, obj: Any) -> TypeGuard[ts.TensorStore]:
        if (ts := sys.modules.get("tensorstore")) and isinstance(obj, ts.TensorStore):
            return True
        return False


class ArrayLikeWrapper(DataWrapper):
    def isel(self, indexers: Indices) -> np.ndarray:
        idx = tuple(indexers.get(k, slice(None)) for k in range(len(self._data.shape)))
        return np.asarray(self._data[idx])

    @classmethod
    def supports(cls, obj: Any) -> TypeGuard[SupportsIndexing]:
        if (
            isinstance(obj, np.ndarray)
            or hasattr(obj, "__array_function__")
            or hasattr(obj, "__array_namespace__")
            or (hasattr(obj, "__getitem__") and hasattr(obj, "__array__"))
        ):
            return True
        return False

    def save_as_zarr(self, save_loc: str | Path) -> None:
        import zarr

        if isinstance(self._data, zarr.Array):
            self._data.store = zarr.DirectoryStore(save_loc)
        else:
            zarr.save(str(save_loc), self._data)<|MERGE_RESOLUTION|>--- conflicted
+++ resolved
@@ -28,91 +28,8 @@
         def shape(self) -> tuple[int, ...]: ...
 
 
-<<<<<<< HEAD
-def is_pymmcore_5dbase(obj: Any) -> TypeGuard[_5DWriterBase]:
-    try:
-        from pymmcore_plus.mda.handlers._5d_writer_base import _5DWriterBase
-    except ImportError:
-        from pymmcore_plus.mda.handlers import OMETiffWriter, OMEZarrWriter
-
-        _5DWriterBase = (OMETiffWriter, OMEZarrWriter)  # type: ignore
-    if isinstance(obj, _5DWriterBase):
-        return True
-    return False
-
-
-def is_xarray_dataarray(obj: Any) -> TypeGuard[xr.DataArray]:
-    if (xr := sys.modules.get("xarray")) and isinstance(obj, xr.DataArray):
-        return True
-    return False
-
-
-def is_dask_array(obj: Any) -> TypeGuard[da.Array]:
-    if (da := sys.modules.get("dask.array")) and isinstance(obj, da.Array):
-        return True
-    return False
-
-
-def is_tensorstore(obj: Any) -> TypeGuard[ts.TensorStore]:
-    if (ts := sys.modules.get("tensorstore")) and isinstance(obj, ts.TensorStore):
-        return True
-    return False
-
-
-def is_duck_array(obj: Any) -> TypeGuard[SupportsIndexing]:
-    if (
-        isinstance(obj, np.ndarray)
-        or hasattr(obj, "__array_function__")
-        or hasattr(obj, "__array_namespace__")
-        or (hasattr(obj, "__getitem__") and hasattr(obj, "__array__"))
-    ):
-        return True
-    return False
-
-
-# TODO: Change this factory function on a wrapper class so we
-# don't have to check the type of the object every time we call
-def isel(store: Any, indexers: Indices) -> np.ndarray:
-    """Select a slice from a data store using (possibly) named indices.
-
-    For xarray.DataArray, use the built-in isel method.
-    For any other duck-typed array, use numpy-style indexing, where indexers
-    is a mapping of axis to slice objects or indices.
-    """
-    if is_pymmcore_5dbase(store):
-        return isel_mmcore_5dbase(store, indexers)
-    if isinstance(store, TensorStoreHandler):
-        return isel_mmcore_tensorstore(store, indexers)
-    if is_xarray_dataarray(store):
-        return cast("np.ndarray", store.isel(indexers).to_numpy())
-    if is_tensorstore(store):
-        return isel_tensorstore(store, indexers)
-    if is_duck_array(store):
-        return isel_np_array(store, indexers)
-    raise NotImplementedError(f"Don't know how to index into type {type(store)}")
-
-
-def isel_tensorstore(store: ts.TensorStore, indexers: Indices) -> np.ndarray:
-    import tensorstore
-
-    # return store[tensorstore.d[*indexers][*indexers.values()]].read().result()
-    return (  # type: ignore
-        store[tensorstore.d[tuple(indexers.keys())][tuple(indexers.values())]]
-        .read()
-        .result()
-    )
-
-
-def isel_mmcore_tensorstore(
-    writer: TensorStoreHandler, indexers: Indices
-) -> np.ndarray:
-    return writer.isel(indexers)  # type: ignore
-
-
-=======
 ArrayT = TypeVar("ArrayT")
 MAX_CHANNELS = 16
->>>>>>> 7a8d0cfe
 # Create a global executor
 _EXECUTOR = ThreadPoolExecutor(max_workers=1)
 
@@ -126,9 +43,9 @@
         if isinstance(data, DataWrapper):
             return data
         if MMTensorStoreWrapper.supports(data):
-            return MMTensorStoreWrapper(data)
+            return MMTensorStoreWrapper(data)  # type: ignore
         if MM5DWriter.supports(data):
-            return MM5DWriter(data)
+            return MM5DWriter(data)  # type: ignore
         if XarrayWrapper.supports(data):
             return XarrayWrapper(data)
         if DaskWrapper.supports(data):
@@ -209,7 +126,7 @@
 class MMTensorStoreWrapper(DataWrapper["TensorStoreHandler"]):
     def sizes(self) -> Mapping[Hashable, int]:
         with suppress(Exception):
-            return self._data.current_sequence.sizes
+            return self._data.current_sequence.sizes  # type: ignore
         return {}
 
     def guess_channel_axis(self) -> Hashable | None:
@@ -325,8 +242,16 @@
 
         self._ts = ts
 
-    def isel(self, indexers: Indices) -> np.ndarray:
-        result = self._data[self._ts.d[*indexers][*indexers.values()]].read().result()
+    def sizes(self) -> Mapping[Hashable, int]:
+        return {dim.label: dim.size for dim in self._data.domain}
+
+    def isel(self, indexers: Indices) -> np.ndarray:
+        # result = self._data[self._ts.d[*indexers][*indexers.values()]].read().result()
+        result = (
+            self._data[self._ts.d[tuple(indexers.keys())][tuple(indexers.values())]]
+            .read()
+            .result()
+        )
         return np.asarray(result)
 
     @classmethod
