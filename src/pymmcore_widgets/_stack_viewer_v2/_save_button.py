--- conflicted
+++ resolved
@@ -1,12 +1,7 @@
 from __future__ import annotations
 
 from pathlib import Path
-<<<<<<< HEAD
-from typing import Any
-from warnings import warn
-=======
 from typing import TYPE_CHECKING
->>>>>>> 7a8d0cfe
 
 from qtpy.QtWidgets import QFileDialog, QPushButton, QWidget
 from superqt.iconify import QIconifyIcon
@@ -36,26 +31,4 @@
         if suffix in (".zarr", ".ome.zarr", ""):
             self._data_wrapper.save_as_zarr(self._last_loc)
         else:
-<<<<<<< HEAD
-            # raise ValueError(f"Unsupported file format: {self._last_loc}")
-            warn(f"Unsupported file format: {self._last_loc}", stacklevel=2)
-
-
-def _save_as_zarr(save_loc: str | Path, data: Any) -> None:
-    import zarr
-    from pymmcore_plus.mda.handlers import OMEZarrWriter
-
-    if isinstance(data, OMEZarrWriter):
-        zarr.copy_store(data.group.store, zarr.DirectoryStore(save_loc))
-    elif isinstance(data, zarr.Array):
-        data.store = zarr.DirectoryStore(save_loc)
-    elif isinstance(data, np.ndarray):
-        zarr.save(str(save_loc), data)
-    elif is_xarray_dataarray(data):
-        data.to_zarr(save_loc)
-    else:
-        # raise ValueError(f"Cannot save data of type {type(data)} to Zarr format.")
-        warn(f"Cannot save data of type {type(data)} to Zarr format.", stacklevel=2)
-=======
-            raise ValueError(f"Unsupported file format: {self._last_loc}")
->>>>>>> 7a8d0cfe
+            raise ValueError(f"Unsupported file format: {self._last_loc}")