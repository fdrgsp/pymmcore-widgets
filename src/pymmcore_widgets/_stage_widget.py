--- conflicted
+++ resolved
@@ -354,71 +354,10 @@
                 self.killTimer(self._poll_timer_id)
                 self._poll_timer_id = None
 
-<<<<<<< HEAD
-    def _update_position_label(self) -> None:
-        if (
-            self._dtype is DeviceType.XYStage
-            and self._device in self._mmc.getLoadedDevicesOfType(DeviceType.XYStage)
-        ):
-            pos = self._mmc.getXYPosition(self._device)  # pymmcore wrong
-            p = ", ".join(str(round(x, 2)) for x in pos)
-            self._readout.setText(f"{self._device}:  {p}")
-        elif (
-            self._dtype is DeviceType.Stage
-            and self._device in self._mmc.getLoadedDevicesOfType(DeviceType.Stage)
-        ):
-            p = str(round(self._mmc.getPosition(self._device), 2))
-            self._readout.setText(f"{self._device}:  {p}")
-
-    def _update_ttips(self) -> None:
-        coords = chain(zip(repeat(3), range(7)), zip(range(7), repeat(3)))
-        Y = {DeviceType.XYStage: "Y"}.get(self._dtype, "Z")
-
-        btn_layout: QGridLayout = self._btns.layout()
-        for r, c in coords:
-            if item := btn_layout.itemAtPosition(r, c):
-                if (r, c) == (3, 3):
-                    continue
-                if btn := item.widget():
-                    xmag, ymag = self.BTNS[f"{PREFIX}.{btn.text()}"][-2:]
-                    if xmag:
-                        btn.setToolTip(f"move X by {self._scale(xmag)} µm")
-                    elif ymag:
-                        btn.setToolTip(f"move {Y} by {self._scale(ymag)} µm")
-
-    def _set_xy_visible(self) -> None:
-        if self._dtype is not DeviceType.XYStage:
-            btn_layout: QGridLayout = self._btns.layout()
-            for c in (0, 1, 2, 4, 5, 6):
-                if item := btn_layout.itemAtPosition(3, c):
-                    item.widget().hide()
-
-    def _set_visible_levels(self, levels: int) -> None:
-        """Hide upper-level stage buttons as desired. Levels must be between 1-3."""
-        assert 1 <= levels <= 3, "levels must be between 1-3"
-        btn_layout: QGridLayout = self._btns.layout()
-        for btn in self._btns.findChildren(QPushButton):
-            btn.show()
-        if levels < 3:
-            # hide row/col 0, 6
-            for r, c in product(range(7), (0, 6)):
-                if item := btn_layout.itemAtPosition(r, c):
-                    item.widget().hide()
-                if item := btn_layout.itemAtPosition(c, r):
-                    item.widget().hide()
-        if levels < 2:
-            # hide row/col 1, 5
-            for r, c in product(range(1, 6), (1, 5)):
-                if item := btn_layout.itemAtPosition(r, c):
-                    item.widget().hide()
-                if item := btn_layout.itemAtPosition(c, r):
-                    item.widget().hide()
-=======
     def timerEvent(self, event: QTimerEvent | None) -> None:
         if event and event.timerId() == self._poll_timer_id:
             self._update_position_from_core()
         super().timerEvent(event)
->>>>>>> fb1e1839
 
     def _update_position_from_core(self) -> None:
         if self._device not in self._mmc.getLoadedDevicesOfType(self._dtype):
