from __future__ import annotations

import contextlib
import warnings
from typing import TYPE_CHECKING, Any, Sequence, cast

from fonticon_mdi6 import MDI6
from pymmcore_plus import CMMCorePlus, DeviceType
from qtpy.QtCore import QPoint, QSize, Qt, Signal
from qtpy.QtGui import QIcon
from qtpy.QtWidgets import (
    QAbstractItemView,
    QAbstractSpinBox,
    QAction,
    QCheckBox,
    QDialog,
    QDoubleSpinBox,
    QFileDialog,
    QGridLayout,
    QGroupBox,
    QHBoxLayout,
    QLabel,
    QMenu,
    QPushButton,
    QSizePolicy,
    QSpacerItem,
    QTableWidget,
    QTableWidgetItem,
    QVBoxLayout,
    QWidget,
)
from superqt import fonticon
from superqt.fonticon import icon
from superqt.utils import signals_blocked
from useq import (  # type: ignore
    AxesBasedAF,
    GridFromEdges,
    GridRelative,
    MDASequence,
    Position,
)

from .._util import get_grid_type
from ._autofocus_device_widget import _AutofocusZDeviceWidget
from ._grid_widget import GridWidget

if TYPE_CHECKING:
    from typing_extensions import TypedDict

    class PositionDict(TypedDict, total=False):
        """Position dictionary."""

        x: float | None
        y: float | None
        z: float | None
        name: str | None
        sequence: MDASequence | None


POS = "Pos"
P = 0
X = 1
Y = 2
Z = 3
AF = 4
GRID = 5
AlignCenter = Qt.AlignmentFlag.AlignHCenter | Qt.AlignmentFlag.AlignVCenter


class _DoubleSpinBox(QDoubleSpinBox):
    """DoubleSpinBox with context menu to apply value to all positions."""

    def __init__(self, table: QTableWidget, parent: QWidget | None = None) -> None:
        super().__init__(parent)

        self._table = table

    def contextMenuEvent(self, event) -> None:  # type: ignore
        context_menu = QMenu(self)
        action = QAction("Apply to all", self)
        action.triggered.connect(self._apply_to_all)
        context_menu.addAction(action)
        context_menu.exec_(self.mapToGlobal(event.pos()))

    def _apply_to_all(self) -> None:
        for r in range(self._table.rowCount()):
            self._table.cellWidget(r, self._table.currentColumn()).setValue(
                self.value()
            )


class GridDialog(QDialog):
    """QDialog for the GridWidget."""

    def __init__(
        self,
        parent: QWidget | None = None,
        *,
        current_stage_pos: tuple[float, float] | None = None,
        mmcore: CMMCorePlus | None = None,
    ) -> None:
        super().__init__(parent)

        self._grid_wdg = GridWidget(mmcore=mmcore, current_stage_pos=current_stage_pos)
        self.setLayout(QVBoxLayout())
        self.layout().setSpacing(0)
        self.layout().setContentsMargins(0, 0, 0, 0)
        self.layout().addWidget(self._grid_wdg)


class PositionTable(QWidget):
    """Widget providing options for setting up a multi-position acquisition.

    The `value()` method returns a dictionary with the current state of the widget, in a
    format that matches one of the [useq-schema Position
    specifications](https://pymmcore-plus.github.io/useq-schema/schema/axes/#useq.Position).

    Parameters
    ----------
    parent : QWidget | None
        Optional parent widget, by default None.
    mmcore : CMMCorePlus | None
        Optional [`pymmcore_plus.CMMCorePlus`][] micromanager core.
        By default, None. If not specified, the widget will use the active
        (or create a new)
        [`CMMCorePlus.instance`][pymmcore_plus.core._mmcore_plus.CMMCorePlus.instance].
    """

    valueChanged = Signal()
    GRID_ROLE = QTableWidgetItem.ItemType.UserType + 1

    def __init__(
        self,
        parent: QWidget | None = None,
        *,
        mmcore: CMMCorePlus | None = None,
    ) -> None:
        super().__init__(parent=parent)

        self._mmc = mmcore or CMMCorePlus.instance()

        group_layout = QGridLayout()
        group_layout.setSpacing(15)
        group_layout.setContentsMargins(10, 10, 10, 10)
        self.setLayout(group_layout)

        # autofocus
        af_groupbox = QGroupBox()
        af_groupbox_layout = QHBoxLayout()
        af_groupbox_layout.setSpacing(0)
        af_groupbox_layout.setContentsMargins(0, 0, 0, 0)
        af_groupbox.setLayout(af_groupbox_layout)
        self._autofocus_wdg = _AutofocusZDeviceWidget()
        self._autofocus_wdg.valueChanged.connect(self._on_autofocus_value_changed)
        af_groupbox_layout.addWidget(self._autofocus_wdg)
        group_layout.addWidget(af_groupbox, 0, 0, 1, 2)

        # buttons
        buttons_wdg = QWidget()
        buttons_layout = QVBoxLayout()
        buttons_layout.setSpacing(10)
        buttons_layout.setContentsMargins(0, 0, 0, 0)
        buttons_wdg.setLayout(buttons_layout)

        btn_sizepolicy = QSizePolicy(QSizePolicy.Policy.Fixed, QSizePolicy.Policy.Fixed)
        self.add_button = QPushButton(text="Add")
        self.add_button.setSizePolicy(btn_sizepolicy)
        self.replace_button = QPushButton(text="Replace")
        self.replace_button.setEnabled(False)
        self.replace_button.setSizePolicy(btn_sizepolicy)
        self.remove_button = QPushButton(text="Remove")
        self.remove_button.setEnabled(False)
        self.remove_button.setSizePolicy(btn_sizepolicy)
        self.clear_button = QPushButton(text="Clear")
        self.clear_button.setSizePolicy(btn_sizepolicy)
        self.go_button = QPushButton(text="Go")
        self.go_button.setEnabled(False)
        self.go_button.setSizePolicy(btn_sizepolicy)
        self.save_positions_button = QPushButton(text="Save")
        self.save_positions_button.setSizePolicy(btn_sizepolicy)
        self.load_positions_button = QPushButton(text="Load")
        self.load_positions_button.setSizePolicy(btn_sizepolicy)

        advanced_wdg = QWidget()
        advanced_wdg.setSizePolicy(QSizePolicy.Policy.Fixed, QSizePolicy.Policy.Fixed)
        advanced_layout = QHBoxLayout()
        advanced_layout.setSpacing(5)
        advanced_layout.setContentsMargins(0, 0, 0, 0)
        advanced_wdg.setLayout(advanced_layout)
        self._advanced_cbox = QCheckBox("Advanced")
        self._advanced_cbox.toggled.connect(self._on_advanced_toggled)
        self._warn_icon = QLabel()
        self._warn_icon.setToolTip("Warning: some 'Advanced' values are selected!")
        _icon = fonticon.icon(MDI6.alert_outline, color="magenta")
        self._warn_icon.setPixmap(_icon.pixmap(QSize(25, 25)))
        advanced_layout.addWidget(self._advanced_cbox)
        advanced_layout.addWidget(self._warn_icon)
        _w = (
            self._advanced_cbox.sizeHint().width()
            + self._warn_icon.sizeHint().width()
            + advanced_layout.spacing()
        )
        advanced_wdg.setMinimumWidth(_w)
        advanced_wdg.setMinimumHeight(advanced_wdg.sizeHint().height())
        self._warn_icon.hide()

        self.add_button.setMinimumWidth(_w)
        self.replace_button.setMinimumWidth(_w)
        self.remove_button.setMinimumWidth(_w)
        self.clear_button.setMinimumWidth(_w)
        self.go_button.setMinimumWidth(_w)
        self.save_positions_button.setMinimumWidth(_w)
        self.load_positions_button.setMinimumWidth(_w)

        buttons_layout.addWidget(self.add_button)
        buttons_layout.addWidget(self.replace_button)
        buttons_layout.addWidget(self.remove_button)
        buttons_layout.addWidget(self.clear_button)
        buttons_layout.addWidget(self.go_button)
        buttons_layout.addWidget(self.save_positions_button)
        buttons_layout.addWidget(self.load_positions_button)
        spacer_fix = QSpacerItem(
            0, 5, QSizePolicy.Policy.Fixed, QSizePolicy.Policy.Fixed
        )
        buttons_layout.addItem(spacer_fix)
        buttons_layout.addWidget(advanced_wdg)
        spacer = QSpacerItem(
            10, 0, QSizePolicy.Policy.Fixed, QSizePolicy.Policy.Expanding
        )
        buttons_layout.addItem(spacer)

        group_layout.addWidget(buttons_wdg, 1, 1)

        self.add_button.clicked.connect(self._add_position)
        self.replace_button.clicked.connect(self._replace_position)
        self.remove_button.clicked.connect(self._remove_position)
        self.clear_button.clicked.connect(self.clear)
        self.go_button.clicked.connect(self._move_to_position)
        self.save_positions_button.clicked.connect(self._save_positions)
        self.load_positions_button.clicked.connect(self._load_positions)

        # table
        self._table = QTableWidget()
        self._table.setSelectionBehavior(QAbstractItemView.SelectionBehavior.SelectRows)
        hdr = self._table.horizontalHeader()
        hdr.setSectionResizeMode(hdr.ResizeMode.Stretch)
        self._table.verticalHeader().setVisible(False)
        self._table.setTabKeyNavigation(True)
        self._table.setColumnCount(6)
        self._table.setRowCount(0)
        group_layout.addWidget(self._table, 1, 0)

        self._table.setMinimumHeight(buttons_wdg.sizeHint().height() + 5)
        self._table.selectionModel().selectionChanged.connect(self._enable_button)
        self._table.itemChanged.connect(self._rename_positions)

        self._mmc.events.systemConfigurationLoaded.connect(self._on_sys_cfg_loaded)
        self._mmc.events.propertyChanged.connect(self._on_property_changed)

        self.destroyed.connect(self._disconnect)

        self._on_sys_cfg_loaded()

    def _on_sys_cfg_loaded(self) -> None:
        self.clear()
        self._set_table_header()
        self._advanced_cbox.setEnabled(
            bool(self._mmc.getLoadedDevicesOfType(DeviceType.XYStageDevice))
        )
        advanced = self._advanced_cbox.isChecked()
        self._table.setColumnHidden(GRID, not advanced)
        self._table.setColumnHidden(AF, not self._use_af())

    def _on_property_changed(self, device: str, prop: str, value: str) -> None:
        # TODO: add 'propertyChanged.emit()' to pymmcore-plus setProperty() methods
        if not self._mmc.getLoadedDevicesOfType(
            DeviceType.XYStageDevice
        ) and not self._mmc.getLoadedDevicesOfType(DeviceType.StageDevice):
            return

        if device != "Core" and prop not in {"Focus", "XYStage", "AutoFocus"}:
            return

        # hide XY or Z columns if ZStage or XYStage are not loaded + remove cell values
        indexes = {
            "Focus": [Z],
            "XYStage": [X, Y],
            "AutoFocus": [AF],
        }.get(prop, [])

        for idx in indexes:
            self._table.setColumnHidden(idx, not value)
            for r in range(self._table.rowCount()):
                self._table.removeCellWidget(r, idx)

            # rename column header with default ZStage or Autofocus
            if idx not in {Z, AF} or not self._use_af():
                continue
            name = self._mmc.getFocusDevice() if idx == Z else "Autofocus"
            self._table.setHorizontalHeaderItem(idx, QTableWidgetItem(name))

    def _set_table_header(self) -> None:
        self._table.setColumnCount(0)

        if not self._mmc.getLoadedDevicesOfType(
            DeviceType.XYStageDevice
        ) and not self._mmc.getLoadedDevicesOfType(DeviceType.StageDevice):
            self.clear()
            return

        xy = self._mmc.getLoadedDevicesOfType(DeviceType.XYStageDevice)
        z = self._mmc.getFocusDevice() or None
        header = (
            [POS, "X", "Y"]
            + ([self._mmc.getFocusDevice()] if z else ["Z"])
            + ["Autofocus", "Grid"]
        )
        self._table.setColumnCount(len(header))
        self._table.setHorizontalHeaderLabels(header)

        # hide columns if no XY and/or Z stage
        if not xy:
            self._table.setColumnHidden(X, True)
            self._table.setColumnHidden(Y, True)
        if not z:
            self._table.setColumnHidden(Z, True)
        if not xy and not z:
            self._table.setColumnHidden(P, True)

    def _on_autofocus_value_changed(self) -> None:
        self._table.setColumnHidden(AF, not self._use_af())
        if z_device := self._get_af_device():
            self._table.setHorizontalHeaderItem(AF, QTableWidgetItem(z_device))

        # if the signal is sent from the autofocus checkbox, do not delete cell widgets
        if not isinstance(self.sender().sender(), QCheckBox):
            # remove cell widgets in autofocus column
            for r in range(self._table.rowCount()):
                self._table.removeCellWidget(r, AF)

    def _on_advanced_toggled(self, state: bool) -> None:
        self._table.setColumnHidden(GRID, not state)

        if not state:
            for v in self.value():
                if v.get("sequence") and v.get("sequence").get("grid_plan"):  # type: ignore  # noqa E501
                    self._warn_icon.show()
                    return
        self._warn_icon.hide()

    def _enable_button(self) -> None:
        rows = {r.row() for r in self._table.selectedIndexes()}
        self.go_button.setEnabled(len(rows) == 1)
        self.remove_button.setEnabled(len(rows) >= 1)

        self.replace_button.setEnabled(len(rows) == 1)
        if len(rows) == 1:
<<<<<<< HEAD
            item = self._table.item(list(rows)[0], 0)
=======
            item = self._table.item(next(iter(rows)), 0)
>>>>>>> 216ddd8b
            grid_role = item.data(self.GRID_ROLE) if item else None
            if grid_role and isinstance(get_grid_type(grid_role), GridFromEdges):
                self.replace_button.setEnabled(False)

    def _add_position(self) -> None:
        if hasattr(self, "_grid_dialog"):
            self._grid_dialog.close()  # type: ignore

        name = f"Pos{self._table.rowCount():03d}"
        xpos = self._mmc.getXPosition() if self._mmc.getXYStageDevice() else None
        ypos = self._mmc.getYPosition() if self._mmc.getXYStageDevice() else None
        zpos = self._mmc.getZPosition() if self._mmc.getFocusDevice() else None
        z_device = self._get_af_device()
        z_pos_autofocus = (
            self._mmc.getPosition(z_device) if z_device and self._use_af() else None
        )

        if z_pos_autofocus is not None and not self._mmc.isContinuousFocusLocked():
            warnings.warn("Autofocus Device is not Locked in Focus.", stacklevel=1)

        self._add_table_row(name, xpos, ypos, zpos, z_pos_autofocus)
        self._rename_positions()

    def _add_table_row(
        self,
        name: str | None,
        xpos: float | None,
        ypos: float | None,
        zpos: float | None,
        z_pos_autofocus: float | None,
        row: int | None = None,
    ) -> None:
        if not self._mmc.getXYStageDevice() and not self._mmc.getFocusDevice():
            raise ValueError("No XY and Z Stage devices selected.")

        if row is None:
            row = self._add_position_row()

        self._add_table_item(name, row, P)
        self._add_table_value(xpos, row, X)
        self._add_table_value(ypos, row, Y)
        self._add_table_value(zpos, row, Z)
        self._add_table_value(z_pos_autofocus, row, AF)

        self._add_grid_buttons(row, GRID)

        self.valueChanged.emit()

    def _add_position_row(self) -> int:
        idx = self._table.rowCount()
        self._table.insertRow(idx)
        return cast(int, idx)

    def _add_table_item(self, table_item: str | None, row: int, col: int) -> None:
        item = QTableWidgetItem(table_item)
        item.setTextAlignment(AlignCenter)
        self._table.setItem(row, col, item)

    def _add_table_value(
        self, value: float | None, row: int | None, col: int | None
    ) -> None:
        # TODO: disable cells if value is none
        if value is None or row is None or col is None:
            return
        spin = _DoubleSpinBox(self._table) if col in {Z, AF} else QDoubleSpinBox()
        spin.setAlignment(AlignCenter)
        spin.setMaximum(1000000.0)
        spin.setMinimum(-1000000.0)
        spin.setButtonSymbols(QAbstractSpinBox.ButtonSymbols.NoButtons)
        spin.setValue(value)
        spin.wheelEvent = lambda event: None  # block mouse scroll
        spin.setKeyboardTracking(False)
        self._table.setCellWidget(row, col, spin)

    def _add_grid_buttons(self, row: int | None, col: int | None) -> None:
        wdg = QWidget()
        layout = QHBoxLayout()
        layout.setSpacing(3)
        layout.setContentsMargins(0, 0, 0, 0)
        wdg.setLayout(layout)
        add_grid = QPushButton()
        add_grid.setIcon(icon(MDI6.plus_thick, color=(0, 255, 0)))
        add_grid.setIconSize(QSize(25, 25))
        add_grid.setFixedHeight(25)
        add_grid.setSizePolicy(QSizePolicy.Policy.Fixed, QSizePolicy.Policy.Fixed)
        add_grid.setContextMenuPolicy(Qt.CustomContextMenu)
        # for righ-click menu
        add_grid.customContextMenuRequested.connect(self._show_apply_to_all_menu)
        add_grid.clicked.connect(self._show_grid_widget)
        remove_grid = QPushButton()
        remove_grid.setIcon(icon(MDI6.close_thick, color="magenta"))
        remove_grid.setIconSize(QSize(25, 25))
        remove_grid.setFixedHeight(25)
        remove_grid.setSizePolicy(QSizePolicy.Policy.Fixed, QSizePolicy.Policy.Fixed)
        remove_grid.clicked.connect(self._remove_grid_plan)
        layout.addWidget(add_grid)
        layout.addWidget(remove_grid)
        remove_grid.hide()
        self._table.setCellWidget(row, col, wdg)

    def _remove_grid_plan(self) -> None:
        row = self._table.indexAt(self.sender().parent().pos()).row()
        self._table.item(row, P).setData(self.GRID_ROLE, None)
        self._table.item(row, P).setToolTip("")
        add_grid, remove_grid = self._get_grid_buttons(row)
        add_grid.setText("")
        add_grid.setIcon(icon(MDI6.plus_thick, color=(0, 255, 0)))
        add_grid.setIconSize(QSize(25, 25))
        remove_grid.hide()
        self._enable_button()
        self.valueChanged.emit()

    def _get_grid_buttons(self, row: int) -> tuple[QPushButton, QPushButton]:
        return (
            self._table.cellWidget(row, GRID).layout().itemAt(0).widget(),
            self._table.cellWidget(row, GRID).layout().itemAt(1).widget(),
        )

    def _show_grid_widget(self) -> None:
        if hasattr(self, "_grid_dialog"):
            self._grid_dialog.close()  # type: ignore

        self._grid_dialog = GridDialog(
            self,
            mmcore=self._mmc,
            current_stage_pos=(self._mmc.getXPosition(), self._mmc.getYPosition()),
        )
        self._grid_wdg = self._grid_dialog._grid_wdg

        row = self._table.indexAt(self.sender().parent().pos()).row()
        self._grid_wdg.valueChanged.connect(lambda x: self._add_grid_plan(x, row))

        item = self._table.item(row, P)
        if item.data(self.GRID_ROLE):
            self._grid_wdg.set_state(item.data(self.GRID_ROLE))

        self._grid_dialog.show()

    def _add_grid_plan(self, grid: dict, row: int | None = None) -> None:
        # sourcery skip: extract-method
        grid_type = get_grid_type(grid)

        if grid_type is None or row is None:
            return

        self._table.item(row, P).setData(self.GRID_ROLE, grid)
        self._table.item(row, P).setToolTip(self._create_tooltip(grid))

        add_grid, remove_grid = self._get_grid_buttons(row)
        add_grid.setText("Edit")
        add_grid.setIcon(QIcon())
        remove_grid.show()
        if hasattr(self, "_grid_dialog"):
            self._grid_dialog.close()

        if isinstance(grid_type, GridFromEdges):
            _, _, width, height = self._mmc.getROI(self._mmc.getCameraDevice())
            width = int(width * self._mmc.getPixelSizeUm())
            height = int(height * self._mmc.getPixelSizeUm())
<<<<<<< HEAD
            first_pos = list(grid_type.iter_grid_positions(width, height))[0]
=======
            first_pos = next(iter(grid_type.iter_grid_positions(width, height)))
>>>>>>> 216ddd8b
            self._add_table_value(first_pos.x, row, X)
            self._add_table_value(first_pos.y, row, Y)

        self._enable_button()
        self.valueChanged.emit()

    def _create_tooltip(self, grid: dict) -> str:
        grid_type = get_grid_type(grid)

        if grid_type is None:
            return ""

        tooltip: dict[str, Any] = {}
        if isinstance(grid_type, GridRelative):
            tooltip["rows"] = grid["rows"]
            tooltip["columns"] = grid["columns"]
            tooltip["relative_to"] = grid["relative_to"]
        elif isinstance(grid_type, GridFromEdges):
            tooltip["top"] = grid["top"]
            tooltip["bottom"] = grid["bottom"]
            tooltip["left"] = grid["left"]
            tooltip["right"] = grid["right"]

        tooltip["overlap"] = (
            tuple(grid["overlap"])
            if isinstance(grid["overlap"], (tuple, list))
            else grid["overlap"]
        )
        tooltip["mode"] = grid["mode"]

        return ",  ".join(f"{k}: {v}" for k, v in tooltip.items())

    def _show_apply_to_all_menu(self, QPos: QPoint) -> None:
        """Create right-click popup menu...

        to apply a relative grid_plan to all positions.
        """
        btn = cast(QPushButton, self.sender())
        row = self._table.indexAt(btn.parent().pos()).row()
        grid_role = self._table.item(row, P).data(self.GRID_ROLE)

        # return if not grid or if absolute grid_plan
        if not grid_role:
            return
        if isinstance(get_grid_type(grid_role), GridFromEdges):
            return

        # define where the menu appear on click
        parentPosition = btn.mapToGlobal(QPoint(0, 0))
        menuPosition = parentPosition + QPos

        popMenu = QMenu(self)
        popMenu.addAction(QAction("Apply to All", self, checkable=True))
        popMenu.triggered.connect(lambda: self._apply_grid_to_all_positions(row))
        popMenu.move(menuPosition)
        popMenu.show()

    def _apply_grid_to_all_positions(self, row: int) -> None:
        grid_plan = self._table.item(row, P).data(self.GRID_ROLE)
        for r in range(self._table.rowCount()):
            self._add_grid_plan(grid_plan, r)
        self.valueChanged.emit()

    def _replace_position(self) -> None:
        rows = [r.row() for r in self._table.selectedIndexes()]
        if len(set(rows)) > 1:
            return
        item = self._table.item(rows[0], P)
        name = item.text()
        xpos = self._mmc.getXPosition() if self._mmc.getXYStageDevice() else None
        ypos = self._mmc.getYPosition() if self._mmc.getXYStageDevice() else None
        zpos = self._mmc.getZPosition() if self._mmc.getFocusDevice() else None
        z_device = self._get_af_device()
        z_pos_autofocus = self._mmc.getPosition(z_device) if z_device else None

        self._add_table_row(name, xpos, ypos, zpos, z_pos_autofocus, rows[0])

    def _remove_position(self) -> None:
        rows = {r.row() for r in self._table.selectedIndexes()}
        for r in sorted(rows, reverse=True):
            self._table.removeRow(r)

        self._rename_positions()
        self.valueChanged.emit()

    def _rename_positions(self) -> None:
        pos_count = 0
        pos_rows: list[int] = []

        for row in range(self._table.rowCount()):
            item = self._table.item(row, P)

            if not self._has_default_name(item.text()):
                continue

            pos_number = self._update_number(pos_count, pos_rows)
            new_name = f"{POS}{pos_number:03d}{item.text()[6:]}"
            pos_count = pos_number + 1
            with signals_blocked(self._table):
                item.setText(new_name)

    def _has_default_name(self, name: str) -> bool:
        with contextlib.suppress(ValueError):
            int(name[3:6])
            return True
        return False

    def _update_number(self, number: int, exixting_numbers: list[int]) -> int:
        loop = True
        while loop:
            if number in exixting_numbers:
                number += 1
            else:
                loop = False
        return number

    def clear(self) -> None:
        """Clear all positions."""
        self._table.clearContents()
        self._table.setRowCount(0)
        self.valueChanged.emit()

    def _move_to_position(self) -> None:
        if not self._mmc.getXYStageDevice():
            return
        curr_row = self._table.currentRow()
        x, y = (self._get_table_value(curr_row, X), self._get_table_value(curr_row, Y))
        z_device = self._get_af_device()
        z_col_idx = AF if self._use_af() else Z
        z = self._get_table_value(curr_row, z_col_idx)

        if x and y:
            self._mmc.setXYPosition(x, y)
        if self._use_af() and z_device and z is not None:
            self._mmc.setPosition(z_device, z)
            self._mmc.fullFocus()
        elif self._mmc.getFocusDevice() and z is not None:
            self._mmc.setPosition(self._mmc.getFocusDevice(), z)

    def _get_table_value(self, row: int, col: int | None) -> float | None:
        if self._table.isColumnHidden(col):
            return None
        try:
            wdg = cast(QDoubleSpinBox, self._table.cellWidget(row, col))
            value = wdg.value()
        except (AttributeError, TypeError):
            value = None
        return value  # type: ignore

    def value(self) -> list[PositionDict]:
        """Return the current positions settings as a list of dictionaries.

        Note that the output will match the [useq-schema Positions
        specifications](https://pymmcore-plus.github.io/useq-schema/schema/axes/#useq.Position).
        """
        if not self._table.rowCount():
            return []

        values: list = []

        for row in range(self._table.rowCount()):
            grid_role = self._table.item(row, P).data(self.GRID_ROLE)
            af_plan = self._get_autofocus_plan(row)

            value = {
                "name": self._table.item(row, P).text(),
                "x": self._get_table_value(row, X),
                "y": self._get_table_value(row, Y),
                "z": self._get_table_value(row, Z),
                "sequence": {} if grid_role or af_plan else None,
            }
            if grid_role:
                value["sequence"]["grid_plan"] = grid_role
            if af_plan:
                value["sequence"]["autofocus_plan"] = af_plan

            values.append(value)

        return values

    def _get_autofocus_plan(self, row: int) -> dict[str, Any] | None:
        """Return the autofocus plan for the specified row."""
        if self._get_af_device() is None or self._get_table_value(row, AF) is None:
            return None

        return {
            **self._autofocus_wdg.value(),
            "autofocus_motor_offset": (self._get_table_value(row, AF)),
        }

    def set_state(
        self, positions: Sequence[PositionDict | Position], clear: bool = True
    ) -> None:
        """Set the state of the widget.

        Parameters
        ----------
        positions : Sequence[PositionDict | Position]
            A sequence of positions based on the [useq-schema Positions specifications](
            https://pymmcore-plus.github.io/useq-schema/schema/axes/#useq.Position).
        clear : bool
            By default True. If True, the current positions list is cleared before the
            specified one is added.
        """
        if not isinstance(positions, Sequence):
            raise TypeError("The 'positions' arguments has to be a 'Sequence' type.")

        if not self._mmc.getXYStageDevice() and not self._mmc.getFocusDevice():
            raise ValueError("No XY and Z Stage devices loaded.")

        # variables used for autofocus devaice name check
        rows = set(range(self._table.rowCount()))
        z_af_devicies = set()

<<<<<<< HEAD
        for position in positions:
            if isinstance(position, Position):
                position = cast("PositionDict", position.dict())

            if not isinstance(position, dict):
                continue

            name = position.get("name")
            x, y, z = (position.get("x"), position.get("y"), position.get("z"))

            z_af_pos: float | None = None
            grid_plan = None

            if pos_seq := position.get("sequence"):
                if isinstance(pos_seq, MDASequence):
                    if pos_seq.grid_plan:
                        grid_plan = pos_seq.grid_plan.dict()
                    if isinstance(pos_seq.autofocus_plan, AxesBasedAF):  # type: ignore
                        autofocus = pos_seq.autofocus_plan.dict()  # type: ignore
                else:
                    grid_plan = pos_seq.get("grid_plan", None)
                    autofocus = pos_seq.get("autofocus_plan")

                # add autofocus position if autofocus is used
                if autofocus:
                    af_device = autofocus.get("autofocus_device_name", None)

                    if af_device is None:
                        z_af_pos = None
                    else:
                        z_af_devicies.add(af_device)
                        af_device_loaded = (
                            af_device
                            in self._mmc.getLoadedDevicesOfType(DeviceType.StageDevice)
                        )
                        if af_device_loaded:
                            self._autofocus_wdg.setValue(af_device)
                            z_af_pos = autofocus.get("autofocus_motor_offset")
                        else:
                            self._autofocus_wdg.setValue(None)
                            z_af_pos = None
                            warnings.warn(
                                f"Autofocus device {af_device} not loaded.",
                                stacklevel=2,
                            )

                    # check that all positions have the same autofocus_device_name
                    if len(z_af_devicies) > 1:
                        self._check_z_af_name(clear, rows)

            # add values to table
            self._add_table_row(name or f"{POS}000", x, y, z, z_af_pos)
            # add grid plan if any
            if grid_plan is not None:
                self._advanced_cbox.setChecked(True)
                self._add_grid_plan(grid_plan, self._table.rowCount() - 1)
=======
        with signals_blocked(self):
            if clear:
                self.clear()
            for position in positions:
                if isinstance(position, Position):
                    position = cast("PositionDict", position.dict())

                if not isinstance(position, dict):
                    continue

                name = position.get("name")
                x, y, z = (position.get("x"), position.get("y"), position.get("z"))

                z_af_pos: float | None = None
                grid_plan = None

                if pos_seq := position.get("sequence"):
                    if isinstance(pos_seq, MDASequence):
                        if pos_seq.grid_plan:
                            grid_plan = pos_seq.grid_plan.dict()
                        if isinstance(pos_seq.autofocus_plan, AxesBasedAF):  # type: ignore  # noqa
                            autofocus = pos_seq.autofocus_plan.dict()  # type: ignore
                    else:
                        grid_plan = pos_seq.get("grid_plan", None)
                        autofocus = pos_seq.get("autofocus_plan")

                    # add autofocus position if autofocus is used
                    if autofocus:
                        af_device = autofocus.get("autofocus_device_name", None)

                        if af_device is None:
                            z_af_pos = None
                        else:
                            z_af_devicies.add(af_device)
                            af_device_loaded = (
                                af_device
                                in self._mmc.getLoadedDevicesOfType(DeviceType.Stage)
                            )
                            if af_device_loaded:
                                self._autofocus_wdg.setValue(af_device)
                                z_af_pos = autofocus.get("autofocus_motor_offset")
                            else:
                                self._autofocus_wdg.setValue(None)
                                z_af_pos = None
                                warnings.warn(
                                    f"Autofocus device {af_device} not loaded.",
                                    stacklevel=2,
                                )

                        # check that all positions have the same autofocus_device_name
                        if len(z_af_devicies) > 1:
                            self._check_z_af_name(clear, rows)

                # add values to table
                self._add_table_row(name or f"{POS}000", x, y, z, z_af_pos)
                # add grid plan if any
                if grid_plan is not None:
                    self._advanced_cbox.setChecked(True)
                    self._add_grid_plan(grid_plan, self._table.rowCount() - 1)
>>>>>>> 216ddd8b

        self.valueChanged.emit()

    def _check_z_af_name(self, clear: bool, rows: set[int]) -> None:
        """Check that all positions have the same autofocus_device_name."""
        if clear:
            self.clear()
        else:
            # remove only rows that have been added
            rows = set(range(self._table.rowCount())) - rows
            for r in sorted(rows, reverse=True):
                self._table.removeRow(r)
        self._autofocus_wdg.setValue(None)
        raise ValueError("Each position must have the same autofocus_device_name.")

    def _check_z_af_name(self, clear: bool, rows: set[int]) -> None:
        """Check that all positions have the same autofocus_device_name."""
        if clear:
            self.clear()
        else:
            # remove only rows that have been added
            rows = set(range(self._table.rowCount())) - rows
            for r in sorted(rows, reverse=True):
                self._table.removeRow(r)
        self._autofocus_wdg.setValue(None)
        raise ValueError("Each position must have the same autofocus_device_name.")

    def _save_positions(self) -> None:
        if not self._table.rowCount() or not self.value():
            return

        (dir_file, _) = QFileDialog.getSaveFileName(
            self, "Saving directory and filename.", "", "json(*.json)"
        )

        if not dir_file:
            return

        import json

        with open(str(dir_file), "w") as file:
            json.dump(self.value(), file)

    def _load_positions(self) -> None:
        (filename, _) = QFileDialog.getOpenFileName(
            self, "Select a position list file", "", "json(*.json)"
        )
        if filename:
            import json

            with open(filename) as file:
                self.set_state(json.load(file))

    def _get_af_device(self) -> str | None:
        """Return the autofocus z device name."""
        return self._autofocus_wdg.value()["autofocus_device_name"]

    def _use_af(self) -> bool:
        """Return True if autofocus is used."""
        return self._get_af_device() is not None

    def _disconnect(self) -> None:
        self._mmc.events.systemConfigurationLoaded.disconnect(self._on_sys_cfg_loaded)
        self._mmc.events.propertyChanged.disconnect(self._on_property_changed)<|MERGE_RESOLUTION|>--- conflicted
+++ resolved
@@ -355,11 +355,7 @@
 
         self.replace_button.setEnabled(len(rows) == 1)
         if len(rows) == 1:
-<<<<<<< HEAD
-            item = self._table.item(list(rows)[0], 0)
-=======
             item = self._table.item(next(iter(rows)), 0)
->>>>>>> 216ddd8b
             grid_role = item.data(self.GRID_ROLE) if item else None
             if grid_role and isinstance(get_grid_type(grid_role), GridFromEdges):
                 self.replace_button.setEnabled(False)
@@ -519,11 +515,7 @@
             _, _, width, height = self._mmc.getROI(self._mmc.getCameraDevice())
             width = int(width * self._mmc.getPixelSizeUm())
             height = int(height * self._mmc.getPixelSizeUm())
-<<<<<<< HEAD
-            first_pos = list(grid_type.iter_grid_positions(width, height))[0]
-=======
             first_pos = next(iter(grid_type.iter_grid_positions(width, height)))
->>>>>>> 216ddd8b
             self._add_table_value(first_pos.x, row, X)
             self._add_table_value(first_pos.y, row, Y)
 
@@ -738,64 +730,6 @@
         rows = set(range(self._table.rowCount()))
         z_af_devicies = set()
 
-<<<<<<< HEAD
-        for position in positions:
-            if isinstance(position, Position):
-                position = cast("PositionDict", position.dict())
-
-            if not isinstance(position, dict):
-                continue
-
-            name = position.get("name")
-            x, y, z = (position.get("x"), position.get("y"), position.get("z"))
-
-            z_af_pos: float | None = None
-            grid_plan = None
-
-            if pos_seq := position.get("sequence"):
-                if isinstance(pos_seq, MDASequence):
-                    if pos_seq.grid_plan:
-                        grid_plan = pos_seq.grid_plan.dict()
-                    if isinstance(pos_seq.autofocus_plan, AxesBasedAF):  # type: ignore
-                        autofocus = pos_seq.autofocus_plan.dict()  # type: ignore
-                else:
-                    grid_plan = pos_seq.get("grid_plan", None)
-                    autofocus = pos_seq.get("autofocus_plan")
-
-                # add autofocus position if autofocus is used
-                if autofocus:
-                    af_device = autofocus.get("autofocus_device_name", None)
-
-                    if af_device is None:
-                        z_af_pos = None
-                    else:
-                        z_af_devicies.add(af_device)
-                        af_device_loaded = (
-                            af_device
-                            in self._mmc.getLoadedDevicesOfType(DeviceType.StageDevice)
-                        )
-                        if af_device_loaded:
-                            self._autofocus_wdg.setValue(af_device)
-                            z_af_pos = autofocus.get("autofocus_motor_offset")
-                        else:
-                            self._autofocus_wdg.setValue(None)
-                            z_af_pos = None
-                            warnings.warn(
-                                f"Autofocus device {af_device} not loaded.",
-                                stacklevel=2,
-                            )
-
-                    # check that all positions have the same autofocus_device_name
-                    if len(z_af_devicies) > 1:
-                        self._check_z_af_name(clear, rows)
-
-            # add values to table
-            self._add_table_row(name or f"{POS}000", x, y, z, z_af_pos)
-            # add grid plan if any
-            if grid_plan is not None:
-                self._advanced_cbox.setChecked(True)
-                self._add_grid_plan(grid_plan, self._table.rowCount() - 1)
-=======
         with signals_blocked(self):
             if clear:
                 self.clear()
@@ -855,7 +789,6 @@
                 if grid_plan is not None:
                     self._advanced_cbox.setChecked(True)
                     self._add_grid_plan(grid_plan, self._table.rowCount() - 1)
->>>>>>> 216ddd8b
 
         self.valueChanged.emit()
 
@@ -871,18 +804,6 @@
         self._autofocus_wdg.setValue(None)
         raise ValueError("Each position must have the same autofocus_device_name.")
 
-    def _check_z_af_name(self, clear: bool, rows: set[int]) -> None:
-        """Check that all positions have the same autofocus_device_name."""
-        if clear:
-            self.clear()
-        else:
-            # remove only rows that have been added
-            rows = set(range(self._table.rowCount())) - rows
-            for r in sorted(rows, reverse=True):
-                self._table.removeRow(r)
-        self._autofocus_wdg.setValue(None)
-        raise ValueError("Each position must have the same autofocus_device_name.")
-
     def _save_positions(self) -> None:
         if not self._table.rowCount() or not self.value():
             return
