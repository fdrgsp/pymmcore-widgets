from __future__ import annotations

import contextlib
from typing import TYPE_CHECKING, Sequence, cast
from uuid import UUID, uuid4

from pydantic import ValidationError
from pymmcore_plus import CMMCorePlus
from qtpy.QtCore import Qt, Signal
from qtpy.QtWidgets import (
    QAbstractItemView,
    QAbstractSpinBox,
    QComboBox,
    QDoubleSpinBox,
    QGridLayout,
    QGroupBox,
    QHBoxLayout,
    QLabel,
    QPushButton,
    QSizePolicy,
    QSpacerItem,
    QSpinBox,
    QTableWidget,
    QTableWidgetItem,
    QVBoxLayout,
    QWidget,
)
from superqt.utils import signals_blocked
from useq import (  # type: ignore
    AnyGridPlan,
    GridFromEdges,
    GridRelative,
    MDASequence,
    NoGrid,
    Position,
)
from useq._grid import GridPosition, OrderMode, RelativeTo

from ._grid_widget import GridWidget

if TYPE_CHECKING:
    from typing_extensions import Required, TypedDict

    class PositionDict(TypedDict, total=False):
        """Position dictionary."""

        x: float | None
        y: float | None
        z: float | None
        name: str | None
        sequence: MDASequence | None

    class GridDict(TypedDict, total=False):
        """Grid dictionary."""

        overlap: Required[float | tuple[float, float]]
        mode: Required[OrderMode | str]
        rows: int
        columns: int
        relative_to: RelativeTo | str
        top: float
        left: float
        bottom: float
        right: float


POS = "Pos"
AlignCenter = Qt.AlignmentFlag.AlignHCenter | Qt.AlignmentFlag.AlignVCenter


class PositionTable(QGroupBox):
    """Widget providing options for setting up a multi-position acquisition.

    The `value()` method returns a dictionary with the current state of the widget, in a
    format that matches one of the [useq-schema Position
    specifications](https://pymmcore-plus.github.io/useq-schema/schema/axes/#useq.Position).

    When using the [GridWidget](), a list of stage positions will be added to
    the table with a default name in the form:
    "position_row_column_acquisition-order-index" (e.g. "Pos000_000_000_0",
    "Pos000_000_001_1", ...)
    """

    valueChanged = Signal()
    GRID_ROLE = QTableWidgetItem.ItemType.UserType + 1

    def __init__(
        self,
        title: str = "Stage Positions",
        parent: QWidget | None = None,
    ) -> None:
        super().__init__(parent=parent)

        self._mmc = CMMCorePlus.instance()

        self.setTitle(title)

        self.setCheckable(True)

        group_layout = QGridLayout()
        group_layout.setSpacing(15)
        group_layout.setContentsMargins(10, 10, 10, 10)
        self.setLayout(group_layout)

        # table
        self._table = QTableWidget()
        self._table.setSelectionBehavior(QAbstractItemView.SelectionBehavior.SelectRows)
        hdr = self._table.horizontalHeader()
        hdr.setSectionResizeMode(hdr.ResizeMode.Stretch)
        self._table.verticalHeader().setVisible(False)
        self._table.setTabKeyNavigation(True)
        self._table.setColumnCount(4)
        self._table.setRowCount(0)
        self._table.setHorizontalHeaderLabels(["Pos", "X", "Y", "Z"])
        group_layout.addWidget(self._table, 0, 0)

        # buttons
        buttons_wdg = QWidget()
        buttons_layout = QVBoxLayout()
        buttons_layout.setSpacing(10)
        buttons_layout.setContentsMargins(0, 0, 0, 0)
        buttons_wdg.setLayout(buttons_layout)

        btn_sizepolicy = QSizePolicy(QSizePolicy.Policy.Fixed, QSizePolicy.Policy.Fixed)
        min_size = 100
        self.add_button = QPushButton(text="Add")
        self.add_button.setMinimumWidth(min_size)
        self.add_button.setSizePolicy(btn_sizepolicy)
        self.remove_button = QPushButton(text="Remove")
        self.remove_button.setEnabled(False)
        self.remove_button.setMinimumWidth(min_size)
        self.remove_button.setSizePolicy(btn_sizepolicy)
        self.clear_button = QPushButton(text="Clear")
        self.clear_button.setMinimumWidth(min_size)
        self.clear_button.setSizePolicy(btn_sizepolicy)
        self.grid_button = QPushButton(text="Grids")
        self.grid_button.setMinimumWidth(min_size)
        self.grid_button.setSizePolicy(btn_sizepolicy)
        self.go_button = QPushButton(text="Go")
        self.go_button.setEnabled(False)
        self.go_button.setMinimumWidth(min_size)
        self.go_button.setSizePolicy(btn_sizepolicy)

        spacer = QSpacerItem(
            10, 0, QSizePolicy.Policy.Fixed, QSizePolicy.Policy.Expanding
        )

        buttons_layout.addWidget(self.add_button)
        buttons_layout.addWidget(self.remove_button)
        buttons_layout.addWidget(self.clear_button)
        buttons_layout.addWidget(self.go_button)
        buttons_layout.addWidget(self.grid_button)
        buttons_layout.addItem(spacer)

        group_layout.addWidget(buttons_wdg, 0, 1)

        self.add_button.clicked.connect(self._add_position)
        self.remove_button.clicked.connect(self._remove_position)
        self.clear_button.clicked.connect(self.clear)
        self.grid_button.clicked.connect(self._grid_widget)
        self.go_button.clicked.connect(self._move_to_position)

        self._table.selectionModel().selectionChanged.connect(self._enable_go_button)
        self._table.selectionModel().selectionChanged.connect(
            self._enable_remove_button
        )
        self._table.selectionModel().selectionChanged.connect(
            self._select_all_grid_positions
        )

        self._table.itemChanged.connect(self._rename_positions)

        self._mmc.events.systemConfigurationLoaded.connect(self.clear)

        self.destroyed.connect(self._disconnect)

    def _create_spin_with_label(
        self, label: str, spin: QSpinBox | QDoubleSpinBox
    ) -> QWidget:
        wdg = QWidget()
        layout = QHBoxLayout()
        layout.setContentsMargins(0, 0, 0, 0)
        layout.setSpacing(10)
        wdg.setLayout(layout)
        _label = QLabel(text=label)
        _label.setSizePolicy(QSizePolicy.Policy.Fixed, QSizePolicy.Policy.Fixed)
        spin.setMaximum(100)
        spin.setAlignment(Qt.AlignmentFlag.AlignCenter)
        layout.addWidget(_label)
        layout.addWidget(spin)
        return wdg

    def _create_combo_with_label(
        self, label: str, combo: QComboBox, items: list
    ) -> QWidget:
        wdg = QWidget()
        layout = QHBoxLayout()
        layout.setSpacing(10)
        layout.setContentsMargins(0, 0, 0, 0)
        wdg.setLayout(layout)
        lbl = QLabel(label)
        lbl.setSizePolicy(QSizePolicy.Policy.Fixed, QSizePolicy.Policy.Fixed)
        combo.addItems(items)
        layout.addWidget(lbl)
        layout.addWidget(combo)
        return wdg

    def _enable_go_button(self) -> None:
        rows = {r.row() for r in self._table.selectedIndexes()}
        self.go_button.setEnabled(len(rows) == 1)

    def _enable_remove_button(self) -> None:
        rows = {r.row() for r in self._table.selectedIndexes()}
        self.remove_button.setEnabled(len(rows) >= 1)

    def _select_all_grid_positions(self) -> None:
        """Select all grid positions from the same 'Gridnnn'."""
        rows = {r.row() for r in self._table.selectedIndexes()}

        # get grids id
        _ids = [
            self._table.item(row, 0).data(self.GRID_ROLE)[0]
            for row in rows
            if self._table.item(row, 0).data(self.GRID_ROLE)
        ]

        # select all positions from the same grid
        # activate MultiSelection
        self._table.setSelectionMode(QAbstractItemView.MultiSelection)
        for row in range(self._table.rowCount()):
            role = self._table.item(row, 0).data(self.GRID_ROLE)
            if (
                role
                and role[0] in _ids
                and not self._table.selectionModel().isRowSelected(row)
            ):
                self._table.selectRow(row)
        # revert back to ExtendedSelection
        self._table.setSelectionMode(QAbstractItemView.ExtendedSelection)

    def _add_position(self) -> None:
        if not self._mmc.getXYStageDevice() and not self._mmc.getFocusDevice():
            raise ValueError("No XY and Z Stage devices loaded.")

        name = f"Pos{self._table.rowCount():03d}"
        xpos = self._mmc.getXPosition() if self._mmc.getXYStageDevice() else None
        ypos = self._mmc.getYPosition() if self._mmc.getXYStageDevice() else None
        zpos = self._mmc.getZPosition() if self._mmc.getFocusDevice() else None
        self._add_table_row(name, xpos, ypos, zpos)
        self._rename_positions()

    def _add_table_row(
        self,
        name: str | None,
        xpos: float | None,
        ypos: float | None,
        zpos: float | None,
    ) -> None:
        if not self._mmc.getXYStageDevice() and not self._mmc.getFocusDevice():
            raise ValueError("No XY and Z Stage devices loaded.")

        row = self._add_position_row()

        self._add_table_item(name, row, 0)
        self._add_table_value(xpos, row, 1)
        self._add_table_value(ypos, row, 2)
        if zpos is None or not self._mmc.getFocusDevice():
            self.valueChanged.emit()
            return
        self._add_table_value(zpos, row, 3)

        self.valueChanged.emit()

    def _add_position_row(self) -> int:
        idx = self._table.rowCount()
        self._table.insertRow(idx)
        return cast(int, idx)

    def _add_table_item(self, table_item: str | None, row: int, col: int) -> None:
        item = QTableWidgetItem(table_item)
        self._table.setItem(row, col, item)

    def _add_table_value(
        self, value: float | None, row: int | None, col: int | None
    ) -> None:
        if value is None or row is None or col is None:
            return
        spin = QDoubleSpinBox()
        spin.setAlignment(AlignCenter)
        spin.setMaximum(1000000.0)
        spin.setMinimum(-1000000.0)
        spin.setButtonSymbols(QAbstractSpinBox.ButtonSymbols.NoButtons)
        spin.setValue(value)
        spin.wheelEvent = lambda event: None  # block mouse scroll
        self._table.setCellWidget(row, col, spin)

    def _remove_position(self) -> None:
        rows = {r.row() for r in self._table.selectedIndexes()}
<<<<<<< HEAD
        grids_id = []
        for r in sorted(rows, reverse=True):
            if data := self._table.item(r, 0).data(self.GRID_ROLE):
                grids_id.append(data[0])
            self._table.removeRow(r)

        for row in reversed(range(self._table.rowCount())):
            grid_role = self._table.item(row, 0).data(self.GRID_ROLE)
            if grid_role and grid_role[0] in grids_id:
                self._table.removeRow(row)
=======
        grid_to_delete = []

        for idx in sorted(rows, reverse=True):
            pos_role = self._table.item(idx, 0).data(self.POS_ROLE)
            # store grid name if is a grid position
            if "Grid" in pos_role:
                grid_name = pos_role.split("_")[0]
                grid_to_delete.append(grid_name)
            else:
                # remove if is a single position
                self._table.removeRow(idx)

        # remove grid positions
        for gridname in grid_to_delete:
            self._delete_grid_positions(gridname)
>>>>>>> 19b04bac

        self._rename_positions()
        self.valueChanged.emit()

    def _rename_positions(self) -> None:
        pos_count = 0
        pos_rows: list[int] = []
        grid_rows: list[int] = []

        grid_row_list = self._get_same_grid_rows()

        for row in range(self._table.rowCount()):
            item = self._table.item(row, 0)

            if not self._has_default_name(item.text()):
                continue

            pos_number = self._update_number(pos_count, pos_rows)

            if item.data(self.GRID_ROLE):
                _id = item.data(self.GRID_ROLE)[0]
                if row in grid_rows:
                    continue
                for r in grid_row_list[_id]:
                    grid_item = self._table.item(r, 0)
                    if not self._has_default_name(grid_item.text()):
                        continue
                    new_name = f"{POS}{pos_number:03d}{grid_item.text()[6:]}"
                    with signals_blocked(self._table):
                        grid_item.setText(new_name)
                    grid_rows.append(r)
                pos_count = pos_number + 1
            else:
                new_name = f"{POS}{pos_number:03d}{item.text()[6:]}"
                pos_count = pos_number + 1
                with signals_blocked(self._table):
                    item.setText(new_name)

    def _get_same_grid_rows(self) -> dict[UUID, list[int]]:
        grids: dict[UUID, list[int]] = {}
        for row in range(self._table.rowCount()):
            item = self._table.item(row, 0)

            if not item.data(self.GRID_ROLE):
                continue

            _id = item.data(self.GRID_ROLE)[0]
            if grids.get(_id):
                grids[_id].append(row)
            else:
                grids[_id] = [row]
        return grids

    def _has_default_name(self, name: str) -> bool:
        with contextlib.suppress(ValueError):
            int(name[3:6])
            return True
        return False

    def _update_number(self, number: int, exixting_numbers: list[int]) -> int:
        loop = True
        while loop:
            if number in exixting_numbers:
                number += 1
            else:
                loop = False
        return number

    def clear(self) -> None:
        """clear all positions."""
        self._table.clearContents()
        self._table.setRowCount(0)
        self.valueChanged.emit()

    def _grid_widget(self) -> None:
        if not self._mmc.getXYStageDevice():
            return
        if not hasattr(self, "_grid_wdg"):
            self._grid_wdg = GridWidget(parent=self, mmcore=self._mmc)
            self._grid_wdg.valueChanged.connect(self._add_grid_position)
        self._grid_wdg.show()
        self._grid_wdg.raise_()

    def _add_grid_position(
        self,
        grid: GridDict,
        name: str | None = None,
        xpos: float | None = None,
        ypos: float | None = None,
        zpos: float | None = None,
    ) -> None:
<<<<<<< HEAD
        grid_type = self._get_grid_type(grid)

        if isinstance(grid_type, NoGrid):
            return

        _, _, width, height = self._mmc.getROI(self._mmc.getCameraDevice())
        position_list = list(grid_type.iter_grid_positions(width, height))

        if isinstance(grid_type, GridRelative):
            xpos = self._mmc.getXPosition() if xpos is None else xpos
            ypos = self._mmc.getYPosition() if ypos is None else ypos
            position_list = [
                GridPosition(
                    x=xpos + p.x,
                    y=ypos + p.y,
                    row=p.row,
                    col=p.col,
                    is_relative=p.is_relative,
                )
                for p in position_list
            ]

        name = name or f"{POS}000"
        z_pos = zpos or self._mmc.getZPosition() if self._mmc.getFocusDevice() else None
        _id = uuid4()
        for idx, pos in enumerate(position_list):
            x_pos, y_pos, row, col, _ = pos
            with signals_blocked(self._table):
                self._add_table_row(
                    f"{name}_{row:03d}_{col:03d}_{idx}", x_pos, y_pos, z_pos
                )
                row = self._table.rowCount() - 1
                self._table.item(row, 0).setData(
                    self.GRID_ROLE, (_id, grid, grid_type, xpos, ypos, z_pos)
                )
                self._table.item(row, 0).setToolTip(str(grid_type))
=======
        grid_number = -1

        if clear:
            self._clear_positions()
        else:
            for r in range(self._table.rowCount()):
                pos_name = self._table.item(r, 0).data(self.POS_ROLE)
                grid_name = pos_name.split("_")[0]  # e.g. Grid000
                if "Grid" in grid_name:
                    grid_n = grid_name[-3:]
                    if int(grid_n) > grid_number:
                        grid_number = int(grid_n)

        grid_number = 0 if grid_number < 0 else grid_number + 1

        for idx, position in enumerate(position_list):
            name = f"Grid{grid_number:03d}_Pos{idx:03d}"
            if len(position) == 3:
                x, y, z = position
            else:
                x, y = position
                z = None
>>>>>>> 19b04bac

        self._rename_positions()

        self.valueChanged.emit()

    def _get_grid_type(self, grid: GridDict | AnyGridPlan) -> AnyGridPlan:
        if isinstance(grid, AnyGridPlan):
            grid = grid.dict()
        try:
            grid_type = GridRelative(**grid)
        except ValidationError:
            try:
                grid_type = GridFromEdges(**grid)
            except ValidationError:
                grid_type = NoGrid()
        return grid_type

    def _move_to_position(self) -> None:
        if not self._mmc.getXYStageDevice():
            return
        curr_row = self._table.currentRow()
        x, y = (self._get_table_value(curr_row, 1), self._get_table_value(curr_row, 2))
        z = self._get_table_value(curr_row, 3)
        if x and y:
            self._mmc.setXYPosition(x, y)
        if self._mmc.getFocusDevice() and z:
            self._mmc.setPosition(z)

    def _get_table_value(self, row: int, col: int | None) -> float | None:
        try:
            wdg = cast(QDoubleSpinBox, self._table.cellWidget(row, col))
            value = wdg.value()
        except (AttributeError, TypeError):
            value = None
        return value  # type: ignore

    def value(self) -> list[PositionDict]:
        # TODO: update docstring
        """Return the current positions settings.

        Note that output dict will match the Positions from useq schema:
        <https://pymmcore-plus.github.io/useq-schema/schema/axes/#useq.Position>
        """
        if not self._table.rowCount():
            return []

        grids = self._get_same_grid_rows()
        grids_rows: list[int] = []
        values: list = []
        for row in range(self._table.rowCount()):
            name = self._table.item(row, 0).text()

            if grid_role := self._table.item(row, 0).data(self.GRID_ROLE):

                if row in grids_rows:
                    continue

                _id, grid, _, xpos, ypos, zpos = grid_role
                values.append(
                    {
                        "name": name[:6] if self._has_default_name(name) else name,
                        "x": xpos,
                        "y": ypos,
                        "z": zpos,
                        "sequence": MDASequence(grid_plan=grid),
                    }
                )
                grids_rows.extend(grids[_id])

            else:
                x, y = (self._get_table_value(row, 1), self._get_table_value(row, 2))
                z = self._get_table_value(row, 3)
                values.append({"name": name, "x": x, "y": y, "z": z})

        return values

    def set_state(self, positions: Sequence[PositionDict | Position]) -> None:
        """Set the state of the widget from a useq position dictionary."""
        self.clear()
        self.setChecked(True)

        if not isinstance(positions, Sequence):
            raise TypeError("The 'positions' arguments has to be a 'Sequence'.")

        if not self._mmc.getXYStageDevice() and not self._mmc.getFocusDevice():
            raise ValueError("No XY and Z Stage devices loaded.")

        for position in positions:

            if isinstance(position, Position):
                position = position.dict()  # type: ignore

            if not isinstance(position, dict):
                continue

            name = position.get("name")
            pos_seq = position.get("sequence")

            if pos_seq and pos_seq.grid_plan:  # type: ignore
                grid_type = self._get_grid_type(pos_seq.grid_plan)  # type: ignore
                if not isinstance(grid_type, NoGrid):
                    self._add_grid_position(
                        pos_seq.grid_plan.dict(),  # type: ignore
                        name,
                        position.get("x"),
                        position.get("x"),
                        position.get("z"),
                    )
            else:
                x, y, z = (position.get("x"), position.get("y"), position.get("z"))
                self._add_table_row(name or f"{POS}000", x, y, z)

            self.valueChanged.emit()

    def _disconnect(self) -> None:
        self._mmc.events.systemConfigurationLoaded.disconnect(self.clear)<|MERGE_RESOLUTION|>--- conflicted
+++ resolved
@@ -78,7 +78,7 @@
     When using the [GridWidget](), a list of stage positions will be added to
     the table with a default name in the form:
     "position_row_column_acquisition-order-index" (e.g. "Pos000_000_000_0",
-    "Pos000_000_001_1", ...)
+    "Pos000_000_001_1", ...).
     """
 
     valueChanged = Signal()
@@ -296,7 +296,6 @@
 
     def _remove_position(self) -> None:
         rows = {r.row() for r in self._table.selectedIndexes()}
-<<<<<<< HEAD
         grids_id = []
         for r in sorted(rows, reverse=True):
             if data := self._table.item(r, 0).data(self.GRID_ROLE):
@@ -307,23 +306,6 @@
             grid_role = self._table.item(row, 0).data(self.GRID_ROLE)
             if grid_role and grid_role[0] in grids_id:
                 self._table.removeRow(row)
-=======
-        grid_to_delete = []
-
-        for idx in sorted(rows, reverse=True):
-            pos_role = self._table.item(idx, 0).data(self.POS_ROLE)
-            # store grid name if is a grid position
-            if "Grid" in pos_role:
-                grid_name = pos_role.split("_")[0]
-                grid_to_delete.append(grid_name)
-            else:
-                # remove if is a single position
-                self._table.removeRow(idx)
-
-        # remove grid positions
-        for gridname in grid_to_delete:
-            self._delete_grid_positions(gridname)
->>>>>>> 19b04bac
 
         self._rename_positions()
         self.valueChanged.emit()
@@ -415,7 +397,6 @@
         ypos: float | None = None,
         zpos: float | None = None,
     ) -> None:
-<<<<<<< HEAD
         grid_type = self._get_grid_type(grid)
 
         if isinstance(grid_type, NoGrid):
@@ -452,30 +433,6 @@
                     self.GRID_ROLE, (_id, grid, grid_type, xpos, ypos, z_pos)
                 )
                 self._table.item(row, 0).setToolTip(str(grid_type))
-=======
-        grid_number = -1
-
-        if clear:
-            self._clear_positions()
-        else:
-            for r in range(self._table.rowCount()):
-                pos_name = self._table.item(r, 0).data(self.POS_ROLE)
-                grid_name = pos_name.split("_")[0]  # e.g. Grid000
-                if "Grid" in grid_name:
-                    grid_n = grid_name[-3:]
-                    if int(grid_n) > grid_number:
-                        grid_number = int(grid_n)
-
-        grid_number = 0 if grid_number < 0 else grid_number + 1
-
-        for idx, position in enumerate(position_list):
-            name = f"Grid{grid_number:03d}_Pos{idx:03d}"
-            if len(position) == 3:
-                x, y, z = position
-            else:
-                x, y = position
-                z = None
->>>>>>> 19b04bac
 
         self._rename_positions()
 
@@ -513,11 +470,10 @@
         return value  # type: ignore
 
     def value(self) -> list[PositionDict]:
-        # TODO: update docstring
         """Return the current positions settings.
 
         Note that output dict will match the Positions from useq schema:
-        <https://pymmcore-plus.github.io/useq-schema/schema/axes/#useq.Position>
+        <https://pymmcore-plus.github.io/useq-schema/schema/axes/#useq.Position>.
         """
         if not self._table.rowCount():
             return []
@@ -529,7 +485,6 @@
             name = self._table.item(row, 0).text()
 
             if grid_role := self._table.item(row, 0).data(self.GRID_ROLE):
-
                 if row in grids_rows:
                     continue
 
@@ -564,7 +519,6 @@
             raise ValueError("No XY and Z Stage devices loaded.")
 
         for position in positions:
-
             if isinstance(position, Position):
                 position = position.dict()  # type: ignore
 
