from __future__ import annotations

import math
import warnings
from typing import TYPE_CHECKING, Literal, cast

from pymmcore_plus import CMMCorePlus
from qtpy.QtCore import Qt, Signal
from qtpy.QtWidgets import (
    QAbstractSpinBox,
    QComboBox,
    QDoubleSpinBox,
    QGridLayout,
    QGroupBox,
    QHBoxLayout,
    QLabel,
    QLayout,
    QMessageBox,
    QPushButton,
    QSizePolicy,
    QSpacerItem,
    QSpinBox,
    QTabWidget,
    QVBoxLayout,
    QWidget,
)
from useq import AnyGridPlan, GridFromEdges, GridRelative
from useq._grid import OrderMode, RelativeTo

from .._util import get_grid_type

if TYPE_CHECKING:
    from typing_extensions import TypedDict

    class GridDict(TypedDict, total=False):
        """Grid dictionary."""

        overlap: float | tuple[float, float]
        mode: OrderMode | str
        rows: int
        columns: int
        relative_to: RelativeTo | str
        top: float
        left: float
        bottom: float
        right: float


fixed_sizepolicy = QSizePolicy(QSizePolicy.Policy.Fixed, QSizePolicy.Policy.Fixed)


<<<<<<< HEAD
class _TabWidget(QTabWidget):
    """Main Tab Widget containing all the grid options...

    ...Rows and Columns, Grid from Edges and Grid from Corners.
    """
=======
class _GridTabWidget(QTabWidget):
    """Tab widget containing a few different ways to define a grid."""
>>>>>>> 116e4dd5

    valueChanged = Signal()

    def __init__(
        self, parent: QWidget | None = None, *, mmcore: CMMCorePlus | None = None
    ) -> None:
        super().__init__(parent)

        self._mmc = mmcore or CMMCorePlus.instance()

        self.setSizePolicy(QSizePolicy.Policy.Expanding, QSizePolicy.Policy.Fixed)

        # rows and columns
        self._rowcol = _RowsColsWdg()
        self._rowcol.valueChanged.connect(self.valueChanged.emit)
        self.addTab(self._rowcol, "Rows x Columns")

        # grid from edges
        self.edges = _GridFromEdgesWdg(mmcore=self._mmc)
        self.edges.valueChanged.connect(self.valueChanged.emit)
        self.addTab(self.edges, "Grid from Edges")

        # grid from corners
        self.corners = _GridFromCornersWdg(mmcore=self._mmc)
        self.corners.valueChanged.connect(self.valueChanged)
        self.addTab(self.corners, "Grid from Corners")

        self.currentChanged.connect(self._on_tab_changed)

    def value(self) -> GridDict:
        if self.currentIndex() == 0:
            return self._rowcol.value()
        elif self.currentIndex() == 1:
            return self.edges.value()
        else:
            return self.corners.value()

    def setValue(self, grid: GridDict) -> None:
        grid_type = get_grid_type(grid)  # type: ignore
        if isinstance(grid_type, GridRelative):
            self._rowcol.setValue(grid)
        elif isinstance(grid_type, GridFromEdges):
            self.edges.setValue(grid)
        self.valueChanged.emit()

    def _on_tab_changed(self) -> None:
        self.valueChanged.emit()


class _RowsColsWdg(QWidget):
<<<<<<< HEAD
    """Widget for setting the grid's number of rows and columns."""
=======
    """The Rows x Columns tab in the _GridTabWidget."""
>>>>>>> 116e4dd5

    valueChanged = Signal()

    def __init__(self, parent: QWidget | None = None) -> None:
        super().__init__(parent)

        group_layout = QGridLayout()
        group_layout.setSpacing(10)
        group_layout.setContentsMargins(10, 10, 10, 10)

        # rows
        row_wdg = QWidget()
        row_wdg_lay = QHBoxLayout()
        row_wdg_lay.setSpacing(10)
        self.n_rows = self._general_label_spin_wdg(row_wdg, row_wdg_lay, "Rows:")
        # cols
        col_wdg = QWidget()
        col_wdg_lay = QHBoxLayout()
        col_wdg_lay.setSpacing(10)
        self.n_columns = self._general_label_spin_wdg(col_wdg, col_wdg_lay, "Columns:")

        # relative to combo
        relative_wdg = QWidget()
        relative_layout = QHBoxLayout()
        relative_layout.setSpacing(10)
        relative_layout.setContentsMargins(0, 0, 0, 0)
        relative_wdg.setLayout(relative_layout)
        relative_lbl = QLabel("Relative to:")
        relative_lbl.setSizePolicy(fixed_sizepolicy)
        self.relative_combo = QComboBox()
        self.relative_combo.addItems([r.value for r in RelativeTo])
        relative_layout.addWidget(relative_lbl)
        relative_layout.addWidget(self.relative_combo)

        group_layout.addWidget(row_wdg, 0, 0)
        group_layout.addWidget(col_wdg, 1, 0)
        group_layout.addWidget(relative_wdg, 0, 1)

        self.setLayout(group_layout)

    def _general_label_spin_wdg(
        self, wdg: QWidget, layout: QLayout, text: str
    ) -> QSpinBox:
        layout.setContentsMargins(0, 0, 0, 0)
        wdg.setLayout(layout)
        label = QLabel(text=text)
        label.setSizePolicy(fixed_sizepolicy)
        label.setMinimumWidth(65)
        spin = QSpinBox()
        spin.setMinimum(1)
        spin.setAlignment(Qt.AlignmentFlag.AlignCenter)
        spin.valueChanged.connect(lambda: self.valueChanged.emit())
        layout.addWidget(label)
        layout.addWidget(spin)
        return spin

    def value(self) -> GridDict:
        """Return the _RowsColsWdg grid dictionary."""
        return {
            "rows": self.n_rows.value(),
            "columns": self.n_columns.value(),
            "relative_to": self.relative_combo.currentText(),
        }

    def setValue(self, grid: GridDict) -> None:
        """Set the _RowsColsWdg grid dictionary."""
        keys = ["rows", "columns"]
        if any(item not in grid.keys() for item in keys):
            warnings.warn(f"Grid dictionary must contain {keys} keys", stacklevel=2)
            return

        self.n_rows.setValue(grid["rows"])
        self.n_columns.setValue(grid["columns"])

        if "relative_to" in grid:
            self.relative_combo.setCurrentText(
                grid["relative_to"]
                if isinstance(grid["relative_to"], str)
                else grid["relative_to"].value
            )

        self.valueChanged.emit()


<<<<<<< HEAD
class _FromEdgesWdg(QWidget):
    """Widget for setting the grid's edges."""
=======
class _GridFromEdgesWdg(QWidget):
    """The Grid from Edges tab in the _GridTabWidget."""
>>>>>>> 116e4dd5

    valueChanged = Signal()

    def __init__(
        self, parent: QWidget | None = None, *, mmcore: CMMCorePlus | None = None
    ) -> None:
        super().__init__(parent)

        mmcore = mmcore or CMMCorePlus.instance()

        group_layout = QGridLayout()
        group_layout.setSpacing(10)
        group_layout.setContentsMargins(10, 10, 10, 10)
        self.setLayout(group_layout)

        # top, left, bottom, right
        self.top = _DoubleSpinboxWidget("top", mmcore=mmcore)
        self.top.valueChanged.connect(self.valueChanged.emit)
        self.bottom = _DoubleSpinboxWidget("bottom", mmcore=mmcore)
        self.bottom.valueChanged.connect(self.valueChanged.emit)
        self.top.label.setMinimumWidth(self.bottom.label.sizeHint().width())
        self.left = _DoubleSpinboxWidget("left", mmcore=mmcore)
        self.left.valueChanged.connect(self.valueChanged.emit)
        self.right = _DoubleSpinboxWidget("right", mmcore=mmcore)
        self.right.valueChanged.connect(self.valueChanged.emit)

        self.top.label.setFixedWidth(self.bottom.label.sizeHint().width() + 5)
        self.bottom.label.setFixedWidth(self.bottom.label.sizeHint().width() + 5)
        self.right.label.setFixedWidth(self.right.label.sizeHint().width() + 5)
        self.left.label.setFixedWidth(self.right.label.sizeHint().width() + 5)

        group_layout.addWidget(self.top, 0, 0)
        group_layout.addWidget(self.bottom, 1, 0)
        group_layout.addWidget(self.left, 0, 1)
        group_layout.addWidget(self.right, 1, 1)

    def value(self) -> GridDict:
        """Return the _FromEdgesWdg grid dictionary."""
        return {
            "top": cast("float", self.top.value()),
            "bottom": cast("float", self.bottom.value()),
            "left": cast("float", self.left.value()),
            "right": cast("float", self.right.value()),
        }

    def setValue(self, grid: GridDict) -> None:
        """Set the _FromEdgesWdg grid dictionary."""
        keys = ["top", "bottom", "left", "right"]
        if any(item not in grid.keys() for item in keys):
            warnings.warn(f"Grid dictionary must contain {keys} keys", stacklevel=2)
            return

        self.top.setValue(grid["top"])
        self.bottom.setValue(grid["bottom"])
        self.left.setValue(grid["left"])
        self.right.setValue(grid["right"])

        self.valueChanged.emit()


<<<<<<< HEAD
class _FromCornersWdg(QWidget):
    """Widget for setting the grid's corners."""
=======
class _GridFromCornersWdg(QWidget):
    """The Grid from Corners tab in the _GridTabWidget."""
>>>>>>> 116e4dd5

    valueChanged = Signal()

    def __init__(
        self, parent: QWidget | None = None, *, mmcore: CMMCorePlus | None = None
    ) -> None:
        super().__init__(parent)

        mmcore = mmcore or CMMCorePlus.instance()

        group_layout = QVBoxLayout()
        group_layout.setSpacing(10)
        group_layout.setContentsMargins(10, 10, 10, 10)
        self.setLayout(group_layout)

        self.corner_1 = _DoubleSpinboxWidget("corner1", mmcore=mmcore)
        self.corner_1.valueChanged.connect(self.valueChanged.emit)
        self.corner_2 = _DoubleSpinboxWidget("corner2", mmcore=mmcore)
        self.corner_2.valueChanged.connect(self.valueChanged.emit)

        self.corner_1.label.setFixedWidth(self.corner_2.label.sizeHint().width() + 5)
        self.corner_2.label.setFixedWidth(self.corner_2.label.sizeHint().width() + 5)

        group_layout.addWidget(self.corner_1)
        group_layout.addWidget(self.corner_2)

    def value(self) -> GridDict:
        """Return the _FromCornersWdg grid dictionary."""
        corner1_x, corner1_y = cast("tuple[float, float]", self.corner_1.value())
        corner2_x, corner2_y = cast("tuple[float, float]", self.corner_2.value())
        return {
            "top": max(corner1_y, corner2_y),
            "bottom": min(corner1_y, corner2_y),
            "left": min(corner1_x, corner2_x),
            "right": max(corner1_x, corner2_x),
        }

    def setValue(self, grid: GridDict) -> None:
        """Set the _FromCornersWdg grid dictionary."""
        keys = ["top", "bottom", "left", "right"]
        if any(item not in grid.keys() for item in keys):
            warnings.warn(f"Grid dictionary must contain {keys} keys", stacklevel=2)
            return

        self.corner_1.setValue((grid["left"], grid["top"]))
        self.corner_2.setValue((grid["right"], grid["bottom"]))

        self.valueChanged.emit()


class _DoubleSpinboxWidget(QWidget):
    """Double spinbox widget used by _FromEdgesWdg and _FromCornersWdg.

    It allows to set the grid's top, bottom, left, right, positions
    or the two coirners' positions.
    """

    valueChanged = Signal()

    def __init__(
        self,
        label: Literal["top", "bottom", "left", "right", "corner1", "corner2"],
        mmcore: CMMCorePlus,
        parent: QWidget | None = None,
    ) -> None:
        super().__init__(parent)

        self._mmc = mmcore
        self._label = label

        self._corners = label in {"corner1", "corner2"}

        layout = QHBoxLayout()
        layout.setSpacing(10)
        layout.setContentsMargins(0, 0, 0, 0)
        self.setLayout(layout)

        self.label = QLabel(text=f"{self._label}:")
        self.label.setSizePolicy(fixed_sizepolicy)

        self.set_button = QPushButton(text="Set")
        self.set_button.setFocusPolicy(Qt.FocusPolicy.NoFocus)
        self.set_button.setMinimumWidth(75)
        self.set_button.setSizePolicy(fixed_sizepolicy)
        self.set_button.clicked.connect(self._on_click)

        layout.addWidget(self.label)

        if self._corners:
            x_label = QLabel(text="x:")
            x_label.setSizePolicy(fixed_sizepolicy)
            self.x_spinbox = self._doublespinbox()
            y_label = QLabel(text="y:")
            y_label.setSizePolicy(fixed_sizepolicy)
            self.y_spinbox = self._doublespinbox()
            layout.addWidget(x_label)
            layout.addWidget(self.x_spinbox)
            layout.addWidget(y_label)
            layout.addWidget(self.y_spinbox)
        else:
            self.spinbox = self._doublespinbox()
            layout.addWidget(self.spinbox)

        layout.addWidget(self.set_button)

    def _doublespinbox(self) -> QDoubleSpinBox:
        spin = QDoubleSpinBox()
        spin.setMaximum(1000000)
        spin.setMinimum(-1000000)
        spin.setButtonSymbols(QAbstractSpinBox.ButtonSymbols.NoButtons)
        spin.setAlignment(Qt.AlignmentFlag.AlignCenter)
        spin.valueChanged.connect(lambda: self.valueChanged.emit())
        return spin

    def _on_click(self) -> None:
        if not self._mmc.getXYStageDevice():
            return
        if self._corners:
            self.x_spinbox.setValue(self._mmc.getXPosition())
            self.y_spinbox.setValue(self._mmc.getYPosition())
        elif self._label in {"top", "bottom"}:
            self.spinbox.setValue(self._mmc.getYPosition())
        elif self._label in {"left", "right"}:
            self.spinbox.setValue(self._mmc.getXPosition())

    def value(self) -> float | tuple[float, float]:
        if self._corners:
            return self.x_spinbox.value(), self.y_spinbox.value()
        return self.spinbox.value()  # type: ignore

    def setValue(self, value: float | tuple[float, float]) -> None:
        if isinstance(value, tuple):
            self.x_spinbox.setValue(value[0])
            self.y_spinbox.setValue(value[1])
        else:
            self.spinbox.setValue(value)
        self.valueChanged.emit()


class _OverlapAndOrderModeWdg(QGroupBox):
    """Widget to set the grid overlap and order mode."""

    valueChanged = Signal()

    def __init__(self, parent: QWidget | None = None) -> None:
        super().__init__(parent)

        self.setSizePolicy(QSizePolicy.Policy.Expanding, QSizePolicy.Policy.Fixed)
        group_layout = QGridLayout()
        group_layout.setSpacing(15)
        group_layout.setContentsMargins(10, 10, 10, 10)
        self.setLayout(group_layout)

        # overlap x
        wdg_x = self._general_wdg_with_label("Overlap x (%):")
        self.overlap_spinbox_x = self._create_overlap_spinbox()
        wdg_x.layout().addWidget(self.overlap_spinbox_x)
        group_layout.addWidget(wdg_x, 0, 0)

        # overlap y
        wdg_y = self._general_wdg_with_label("Overlap y (%):")
        self.overlap_spinbox_y = self._create_overlap_spinbox()
        wdg_y.layout().addWidget(self.overlap_spinbox_y)
        group_layout.addWidget(wdg_y, 1, 0)

        # order mode
        wdg_mode = self._general_wdg_with_label("Order mode:")
        self.ordermode_combo = QComboBox()
        self.ordermode_combo.addItems([mode.value for mode in OrderMode])
        self.ordermode_combo.setCurrentText("snake_row_wise")
        wdg_mode.layout().addWidget(self.ordermode_combo)
        group_layout.addWidget(wdg_mode, 0, 1)

    def _general_wdg_with_label(self, label_text: str) -> QWidget:
        wdg = QWidget()
        layout = QHBoxLayout()
        layout.setSpacing(10)
        layout.setContentsMargins(0, 0, 0, 0)
        wdg.setLayout(layout)
        label = QLabel(text=label_text)
        label.setSizePolicy(fixed_sizepolicy)
        layout.addWidget(label)
        return wdg

    def _create_overlap_spinbox(self) -> QDoubleSpinBox:
        spin = QDoubleSpinBox()
        spin.setMinimumWidth(100)
        spin.setMaximum(100)
        spin.setAlignment(Qt.AlignmentFlag.AlignCenter)
        spin.valueChanged.connect(lambda: self.valueChanged.emit())
        return spin

    def value(self) -> GridDict:
        return {
            "overlap": (self.overlap_spinbox_x.value(), self.overlap_spinbox_y.value()),
            "mode": self.ordermode_combo.currentText(),
        }

    def setValue(self, value: GridDict) -> None:
        if "overlap" not in value:
            return

        over_x, over_y = (
            value["overlap"]
            if isinstance(value["overlap"], tuple)
            else (value["overlap"], value["overlap"])
        )
        self.overlap_spinbox_x.setValue(over_x)
        self.overlap_spinbox_y.setValue(over_y)

        if "mode" in value:
            self.ordermode_combo.setCurrentText(
                value["mode"] if isinstance(value["mode"], str) else value["mode"].value
            )

        self.valueChanged.emit()


<<<<<<< HEAD
class _MoveToWidget(QGroupBox):
    """Widget used to move to a specific grid position.

    It requires a _TabWidget to be able to access the selected grid plan.
    """
=======
class _MoveToRowColWidget(QGroupBox):
    """A widget that allows the user to move to a specific position (row, col)."""
>>>>>>> 116e4dd5

    def __init__(
        self,
        tabwidget: _GridTabWidget,
        parent: QWidget | None = None,
        current_position: tuple[float, float] | None = None,
        *,
        mmcore: CMMCorePlus | None = None,
    ) -> None:
        super().__init__(parent)

        self._mmc = mmcore or CMMCorePlus.instance()
        self._current_position = current_position
        self._tabwidget = tabwidget

        self.setSizePolicy(QSizePolicy.Policy.Expanding, QSizePolicy.Policy.Fixed)
        group_layout = QHBoxLayout()
        group_layout.setSpacing(10)
        group_layout.setContentsMargins(10, 10, 10, 10)
        self.setLayout(group_layout)

        lbl_policy = QSizePolicy(QSizePolicy.Policy.Fixed, QSizePolicy.Policy.Fixed)
        row_lbl = QLabel("Row:")
        row_lbl.setSizePolicy(lbl_policy)
        col_lbl = QLabel("Column:")
        col_lbl.setSizePolicy(lbl_policy)

        self._move_to_row = QComboBox()
        self._move_to_row.setEditable(True)
        self._move_to_row.lineEdit().setReadOnly(True)
        self._move_to_row.lineEdit().setAlignment(Qt.AlignmentFlag.AlignCenter)

        self._move_to_col = QComboBox()
        self._move_to_col.setEditable(True)
        self._move_to_col.lineEdit().setReadOnly(True)
        self._move_to_col.lineEdit().setAlignment(Qt.AlignmentFlag.AlignCenter)

        self._move_button = QPushButton("Go")
        self._move_button.setFocusPolicy(Qt.FocusPolicy.NoFocus)
        self._move_button.clicked.connect(self._move_to_row_col)

        group_layout.addWidget(row_lbl)
        group_layout.addWidget(self._move_to_row)
        group_layout.addWidget(col_lbl)
        group_layout.addWidget(self._move_to_col)
        group_layout.addWidget(self._move_button)

    def _clear(self) -> None:
        self._move_to_row.clear()
        self._move_to_col.clear()

    def _add_items(self, rows_items: list, cols_items: list) -> None:
        self._move_to_row.addItems(rows_items)
        self._move_to_col.addItems(cols_items)

    def _move_to_row_col(self) -> None:
        """Move to a selected position depending on the used grid plan."""
        if self._current_position is None:
            curr_x, curr_y = (self._mmc.getXPosition(), self._mmc.getYPosition())
        else:
            curr_x, curr_y = self._current_position

        grid = get_grid_type(self._tabwidget.value())  # type: ignore

        if isinstance(grid, GridRelative) and (curr_x is None or curr_y is None):
            return

        _move_to_row = int(self._move_to_row.currentText())
        _move_to_col = int(self._move_to_col.currentText())

        row = _move_to_row - 1 if _move_to_row > 0 else 0
        col = _move_to_col - 1 if _move_to_col > 0 else 0

        _, _, width, height = self._mmc.getROI(self._mmc.getCameraDevice())
        width = int(width * self._mmc.getPixelSizeUm())
        height = int(height * self._mmc.getPixelSizeUm())

        for pos in grid.iter_grid_positions(width, height):
            if pos.row == row and pos.col == col:
                if isinstance(grid, GridRelative):
                    xpos = curr_x + pos.x
                    ypos = curr_y + pos.y
                else:
                    xpos = pos.x
                    ypos = pos.y
                self._mmc.setXYPosition(xpos, ypos)
                return


class GridWidget(QWidget):
    """A subwidget to setup the acquisition of a grid of images.

    The `value()` method returns a dictionary with the current state of the widget, in a
    format that matches one of the [useq-schema Grid Plan
    specifications](https://pymmcore-plus.github.io/useq-schema/schema/axes/#grid-plans).

    Parameters
    ----------
    parent : QWidget | None
        Optional parent widget, by default None.
    current_stage_pos : tuple[float | None, float | None]
        Optional current stage position. By default None.
    mmcore : CMMCorePlus | None
        Optional [`pymmcore_plus.CMMCorePlus`][] micromanager core.
        By default, None. If not specified, the widget will use the active
        (or create a new)
        [`CMMCorePlus.instance`][pymmcore_plus.core._mmcore_plus.CMMCorePlus.instance].
    """

    valueChanged = Signal(object)

    def __init__(
        self,
        parent: QWidget | None = None,
        *,
        # current_stage_pos: tuple[float | None, float | None] = (None, None),
        current_stage_pos: tuple[float, float] | None = None,
        mmcore: CMMCorePlus | None = None,
    ) -> None:
        super().__init__(parent=parent)

        self._mmc = mmcore or CMMCorePlus.instance()

        self._current_stage_pos = current_stage_pos

        main_layout = QVBoxLayout()
        main_layout.setSpacing(10)
        main_layout.setContentsMargins(10, 10, 10, 10)
        self.setLayout(main_layout)

        # tab widget
        wdg = QWidget()
        layout = QVBoxLayout()
        layout.setSpacing(0)
        layout.setContentsMargins(0, 0, 0, 0)
        wdg.setLayout(layout)
        self.tab = _GridTabWidget(mmcore=self._mmc)
        self.tab.valueChanged.connect(self._update_info)
        layout.addWidget(self.tab)
        main_layout.addWidget(wdg)

        # overlap and order mode
        self.overlap_and_mode = _OverlapAndOrderModeWdg()
        self.overlap_and_mode.valueChanged.connect(self._update_info)
        main_layout.addWidget(self.overlap_and_mode)

        # move to
        self.move_to = _MoveToRowColWidget(
            tabwidget=self.tab, current_position=self._current_stage_pos
        )
        main_layout.addWidget(self.move_to)

        # info label
        label_info_group = QGroupBox()
        label_info_group.setSizePolicy(
            QSizePolicy.Policy.Expanding, QSizePolicy.Policy.Fixed
        )
        label_group_layout = QHBoxLayout()
        label_group_layout.setSpacing(0)
        label_group_layout.setContentsMargins(10, 10, 10, 10)
        label_info_group.setLayout(label_group_layout)
        self.info_lbl = QLabel()
        self.info_lbl.setAlignment(Qt.AlignmentFlag.AlignCenter)
        self.info_lbl.setSizePolicy(
            QSizePolicy.Policy.Expanding, QSizePolicy.Policy.Fixed
        )
        label_group_layout.addWidget(self.info_lbl)
        main_layout.addWidget(label_info_group)

        # add button
        btn_wdg = QWidget()
        btn_wdg.setSizePolicy(QSizePolicy.Policy.Expanding, QSizePolicy.Policy.Fixed)
        btn_wdg_layout = QHBoxLayout()
        btn_wdg_layout.setSpacing(20)
        btn_wdg_layout.setContentsMargins(0, 0, 0, 0)
        btn_wdg.setLayout(btn_wdg_layout)

        spacer = QSpacerItem(
            5, 5, QSizePolicy.Policy.Expanding, QSizePolicy.Policy.Fixed
        )
        btn_wdg_layout.addSpacerItem(spacer)

        self.add_button = QPushButton(text="Add Grid")
        self.add_button.setSizePolicy(
            QSizePolicy.Policy.Fixed, QSizePolicy.Policy.Fixed
        )
        self.add_button.setFocusPolicy(Qt.FocusPolicy.NoFocus)
        self.add_button.clicked.connect(self._emit_grid_positions)
        btn_wdg_layout.addWidget(self.add_button)
        main_layout.addWidget(btn_wdg)

        self.setFixedHeight(self.sizeHint().height())

        self._update_info()

        self._mmc.events.systemConfigurationLoaded.connect(self._update_info)
        self._mmc.events.pixelSizeChanged.connect(self._update_info)

        self.destroyed.connect(self._disconnect)

    def _update_info(self) -> None:
        """Update the info label with the current grid size."""
        if not self._mmc.getPixelSizeUm():
            self.info_lbl.setText(
                "Height: _ mm    Width: _ mm    (Rows: _    Columns: _)"
            )
            return

        _, _, width, height = self._mmc.getROI(self._mmc.getCameraDevice())
        width = int(width * self._mmc.getPixelSizeUm())
        height = int(height * self._mmc.getPixelSizeUm())
        overlap_xcent_x, overlap_xcent_y = cast(
            "tuple[float, float]", self.overlap_and_mode.value()["overlap"]
        )
        overlap_xcent_x = width * overlap_xcent_x / 100
        overlap_xcent_y = height * overlap_xcent_y / 100

        if self.tab.currentIndex() == 0:
            rows, cols = (self.tab.value()["rows"], self.tab.value()["columns"])
            x = ((width - overlap_xcent_x) * cols) / 1000
            y = ((height - overlap_xcent_y) * rows) / 1000
        else:
            top, bottom, left, right = cast(
                "tuple[float, ...]", self.tab.value().values()
            )

            rows = math.ceil((abs(top - bottom) + height) / height)
            cols = math.ceil((abs(right - left) + width) / width)

            x = (abs(left - right) + width) / 1000
            y = (abs(top - bottom) + height) / 1000

        self.info_lbl.setText(
            f"Height: {round(y, 3)} mm    Width: {round(x, 3)} mm    "
            f"(Rows: {rows}    Columns: {cols})"
        )

        self.move_to._clear()
        self.move_to._add_items(
            [str(r) for r in range(1, rows + 1)], [str(r) for r in range(1, cols + 1)]
        )

    # note: this really ought to be GridDict, but it makes typing harder
    def value(self) -> dict:
        """Return the current GridPlan settings.

        Note that output dict will match the Channel from useq schema:
        <https://pymmcore-plus.github.io/useq-schema/schema/axes/#grid-plans>
        """
        return {**self.tab.value(), **self.overlap_and_mode.value()}

    def set_state(self, grid: dict | AnyGridPlan) -> None:
        """Set the state of the widget from a useq AnyGridPlan or dictionary."""
        grid_plan = get_grid_type(grid) if isinstance(grid, dict) else grid

        self.overlap_and_mode.setValue(grid_plan.dict())  # type: ignore
        self.tab.setValue(grid_plan.dict())  # type: ignore
        self.tab.setCurrentIndex(0) if isinstance(
            grid_plan, GridRelative
        ) else self.tab.setCurrentIndex(1)
        self._update_info()

    def _emit_grid_positions(self) -> None:
        """Emit the grid positions if the pixel size is set."""
        if self._mmc.getPixelSizeUm() <= 0:
            raise ValueError("Pixel Size Not Set.")

        if self.tab.currentIndex() > 0 and any(
            str(v) == "0.0" for v in self.tab.value().values()
        ):
            self._show_warning()
        else:
            self.valueChanged.emit(self.value())

    def _show_warning(self) -> None:
        """Show a warning message if the user has not set all the grid positions."""
        if self.tab.currentIndex() == 1:
            msg = (
                "Did you set all four 'top',  'bottom',  'left', and  'right'  "
                "positions?"
            )
        elif self.tab.currentIndex() == 2:
            msg = "Did you set the both corner positions?"

        msgBox = QMessageBox()
        msgBox.setIcon(QMessageBox.Warning)
        msgBox.setText(msg)
        msgBox.setWindowTitle("Grid from Edges")
        msgBox.setStandardButtons(QMessageBox.Ok | QMessageBox.Cancel)

        if msgBox.exec() == QMessageBox.Ok:
            self.valueChanged.emit(self.value())

    def _disconnect(self) -> None:
        self._mmc.events.systemConfigurationLoaded.disconnect(self._update_info)
        self._mmc.events.pixelSizeChanged.disconnect(self._update_info)<|MERGE_RESOLUTION|>--- conflicted
+++ resolved
@@ -49,16 +49,11 @@
 fixed_sizepolicy = QSizePolicy(QSizePolicy.Policy.Fixed, QSizePolicy.Policy.Fixed)
 
 
-<<<<<<< HEAD
 class _TabWidget(QTabWidget):
     """Main Tab Widget containing all the grid options...
 
     ...Rows and Columns, Grid from Edges and Grid from Corners.
     """
-=======
-class _GridTabWidget(QTabWidget):
-    """Tab widget containing a few different ways to define a grid."""
->>>>>>> 116e4dd5
 
     valueChanged = Signal()
 
@@ -77,12 +72,12 @@
         self.addTab(self._rowcol, "Rows x Columns")
 
         # grid from edges
-        self.edges = _GridFromEdgesWdg(mmcore=self._mmc)
+        self.edges = _FromEdgesWdg(mmcore=self._mmc)
         self.edges.valueChanged.connect(self.valueChanged.emit)
         self.addTab(self.edges, "Grid from Edges")
 
         # grid from corners
-        self.corners = _GridFromCornersWdg(mmcore=self._mmc)
+        self.corners = _FromCornersWdg(mmcore=self._mmc)
         self.corners.valueChanged.connect(self.valueChanged)
         self.addTab(self.corners, "Grid from Corners")
 
@@ -109,11 +104,7 @@
 
 
 class _RowsColsWdg(QWidget):
-<<<<<<< HEAD
     """Widget for setting the grid's number of rows and columns."""
-=======
-    """The Rows x Columns tab in the _GridTabWidget."""
->>>>>>> 116e4dd5
 
     valueChanged = Signal()
 
@@ -198,13 +189,8 @@
         self.valueChanged.emit()
 
 
-<<<<<<< HEAD
 class _FromEdgesWdg(QWidget):
     """Widget for setting the grid's edges."""
-=======
-class _GridFromEdgesWdg(QWidget):
-    """The Grid from Edges tab in the _GridTabWidget."""
->>>>>>> 116e4dd5
 
     valueChanged = Signal()
 
@@ -265,13 +251,8 @@
         self.valueChanged.emit()
 
 
-<<<<<<< HEAD
 class _FromCornersWdg(QWidget):
     """Widget for setting the grid's corners."""
-=======
-class _GridFromCornersWdg(QWidget):
-    """The Grid from Corners tab in the _GridTabWidget."""
->>>>>>> 116e4dd5
 
     valueChanged = Signal()
 
@@ -490,20 +471,15 @@
         self.valueChanged.emit()
 
 
-<<<<<<< HEAD
 class _MoveToWidget(QGroupBox):
     """Widget used to move to a specific grid position.
 
     It requires a _TabWidget to be able to access the selected grid plan.
     """
-=======
-class _MoveToRowColWidget(QGroupBox):
-    """A widget that allows the user to move to a specific position (row, col)."""
->>>>>>> 116e4dd5
 
     def __init__(
         self,
-        tabwidget: _GridTabWidget,
+        tabwidget: _TabWidget,
         parent: QWidget | None = None,
         current_position: tuple[float, float] | None = None,
         *,
@@ -615,7 +591,6 @@
         self,
         parent: QWidget | None = None,
         *,
-        # current_stage_pos: tuple[float | None, float | None] = (None, None),
         current_stage_pos: tuple[float, float] | None = None,
         mmcore: CMMCorePlus | None = None,
     ) -> None:
@@ -636,7 +611,7 @@
         layout.setSpacing(0)
         layout.setContentsMargins(0, 0, 0, 0)
         wdg.setLayout(layout)
-        self.tab = _GridTabWidget(mmcore=self._mmc)
+        self.tab = _TabWidget(mmcore=self._mmc)
         self.tab.valueChanged.connect(self._update_info)
         layout.addWidget(self.tab)
         main_layout.addWidget(wdg)
@@ -647,7 +622,7 @@
         main_layout.addWidget(self.overlap_and_mode)
 
         # move to
-        self.move_to = _MoveToRowColWidget(
+        self.move_to = _MoveToWidget(
             tabwidget=self.tab, current_position=self._current_stage_pos
         )
         main_layout.addWidget(self.move_to)
