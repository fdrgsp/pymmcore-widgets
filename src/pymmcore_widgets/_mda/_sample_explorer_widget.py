from __future__ import annotations

import warnings
from typing import cast

from pymmcore_plus import CMMCorePlus
<<<<<<< HEAD
from qtpy.QtCore import Qt
=======
from qtpy.QtCore import Qt, Signal
>>>>>>> fdebe9f1
from qtpy.QtWidgets import (
    QGridLayout,
    QGroupBox,
    QHBoxLayout,
    QLabel,
    QSizePolicy,
    QSpacerItem,
    QSpinBox,
    QTableWidgetItem,
    QVBoxLayout,
    QWidget,
)
from superqt import QCollapsible
from useq import MDASequence

from pymmcore_widgets._mda import MDAWidget
<<<<<<< HEAD
=======

LBL_SIZEPOLICY = QSizePolicy(QSizePolicy.Policy.Fixed, QSizePolicy.Policy.Fixed)


class _GridParametersWidget(QGroupBox):
    valueChanged = Signal()

    def __init__(self, title: str = "Grid Parameters", parent: QWidget | None = None):
        super().__init__(title, parent)
        self.setSizePolicy(QSizePolicy.Policy.Minimum, QSizePolicy.Policy.Fixed)

        # row
        self.row_wdg = QWidget()
        row_label = QLabel(text="Rows:")
        row_label.setMaximumWidth(80)
        row_label.setSizePolicy(LBL_SIZEPOLICY)
        self.scan_size_spinBox_r = QSpinBox()
        self.scan_size_spinBox_r.setMinimum(1)
        self.scan_size_spinBox_r.setAlignment(Qt.AlignmentFlag.AlignCenter)
        row_wdg_lay = QHBoxLayout()
        row_wdg_lay.setSpacing(0)
        row_wdg_lay.setContentsMargins(0, 0, 0, 0)
        row_wdg_lay.addWidget(row_label)
        row_wdg_lay.addWidget(self.scan_size_spinBox_r)
        self.row_wdg.setLayout(row_wdg_lay)

        # col
        self.col_wdg = QWidget()
        col_label = QLabel(text="Columns:")
        col_label.setMaximumWidth(80)
        col_label.setSizePolicy(LBL_SIZEPOLICY)
        self.scan_size_spinBox_c = QSpinBox()
        self.scan_size_spinBox_c.setSizePolicy
        self.scan_size_spinBox_c.setMinimum(1)
        self.scan_size_spinBox_c.setAlignment(Qt.AlignmentFlag.AlignCenter)
        col_wdg_lay = QHBoxLayout()
        col_wdg_lay.setSpacing(0)
        col_wdg_lay.setContentsMargins(0, 0, 0, 0)
        col_wdg_lay.addWidget(col_label)
        col_wdg_lay.addWidget(self.scan_size_spinBox_c)
        self.col_wdg.setLayout(col_wdg_lay)

        # overlay
        self.ovl_wdg = QWidget()
        overlap_label = QLabel(text="Overlap (%):")
        overlap_label.setMaximumWidth(100)
        overlap_label.setSizePolicy(LBL_SIZEPOLICY)
        self.overlap_spinBox = QSpinBox()
        self.overlap_spinBox.setAlignment(Qt.AlignmentFlag.AlignCenter)
        ovl_wdg_lay = QHBoxLayout()
        ovl_wdg_lay.setSpacing(0)
        ovl_wdg_lay.setContentsMargins(0, 0, 0, 0)
        ovl_wdg_lay.addWidget(overlap_label)
        ovl_wdg_lay.addWidget(self.overlap_spinBox)
        self.ovl_wdg.setLayout(ovl_wdg_lay)

        grid = QGridLayout()
        self.setLayout(grid)
        grid.setSpacing(10)
        grid.setContentsMargins(10, 20, 10, 20)
        grid.addWidget(self.row_wdg, 0, 0)
        grid.addWidget(self.col_wdg, 1, 0)
        grid.addWidget(self.ovl_wdg, 0, 1)

        self.scan_size_spinBox_r.valueChanged.connect(self.valueChanged)
        self.scan_size_spinBox_c.valueChanged.connect(self.valueChanged)

    def ntiles(self) -> int:
        tiles = self.scan_size_spinBox_r.value() * self.scan_size_spinBox_c.value()
        return cast(int, tiles)
>>>>>>> fdebe9f1

LBL_SIZEPOLICY = QSizePolicy(QSizePolicy.Policy.Fixed, QSizePolicy.Policy.Fixed)

<<<<<<< HEAD

=======
>>>>>>> fdebe9f1
class SampleExplorerWidget(MDAWidget):
    """Widget to create and run grid acquisitions.

    The `SampleExplorerWidget` provides a GUI to construct a
    [`useq.MDASequence`](https://github.com/tlambert03/useq-schema) object.
    If the `include_run_button` parameter is set to `True`, a "run" button is added
    to the GUI and, when clicked, the generated
    [`useq.MDASequence`](https://github.com/tlambert03/useq-schema)
    is passed to the
    [`CMMCorePlus.instance`][pymmcore_plus.core._mmcore_plus.CMMCorePlus.run_mda]
    method and the acquisition is executed.

    Parameters
    ----------
    parent : QWidget | None
        Optional parent widget, by default None.
    include_run_button: bool
        By default, `False`. If `True`, a "run" button is added to the widget.
        The acquisition defined by the
        [`useq.MDASequence`](https://github.com/tlambert03/useq-schema)
        built through the widget is executed when clicked.
    mmcore : CMMCorePlus | None
        Optional [`pymmcore_plus.CMMCorePlus`][] micromanager core.
        By default, None. If not specified, the widget will use the active
        (or create a new)
        [`CMMCorePlus.instance`][pymmcore_plus.core._mmcore_plus.CMMCorePlus.instance].
    """

    def __init__(
        self,
        *,
        parent: QWidget | None = None,
        include_run_button: bool = False,
        mmcore: CMMCorePlus | None = None,
    ) -> None:
<<<<<<< HEAD
=======
        self.grid_params = _GridParametersWidget()

>>>>>>> fdebe9f1
        super().__init__(
            parent=parent, include_run_button=include_run_button, mmcore=mmcore
        )

        # add widget elements
<<<<<<< HEAD
        scroll_layout = cast(QVBoxLayout, self._wdg.layout())
        scroll_layout.insertWidget(0, self._create_row_cols_overlap_group())
=======
        scroll_layout = cast(QVBoxLayout, self._central_widget.layout())
        scroll_layout.insertWidget(0, self.grid_params)
>>>>>>> fdebe9f1

        self.channel_groupbox.setMinimumHeight(175)

        # groupbox for mda option QCollapsible
        # move Time, Z Stack and Positions in a collapsible
        wdg = QGroupBox(title="MDA Options")
        wdg.setLayout(QVBoxLayout())
        wdg.layout().setSpacing(10)
        wdg.layout().setContentsMargins(10, 10, 10, 10)

<<<<<<< HEAD
        time_coll = self._create_collapsible(title="Time")
=======
        time_coll = _TightCollapsible(title="Time")
>>>>>>> fdebe9f1
        wdg.layout().addWidget(time_coll)
        scroll_layout.removeWidget(self.time_groupbox)
        self.time_groupbox.setTitle("")
        time_coll.addWidget(self.time_groupbox)

<<<<<<< HEAD
        stack_coll = self._create_collapsible(title="Z Stack")
=======
        stack_coll = _TightCollapsible(title="Z Stack")
>>>>>>> fdebe9f1
        wdg.layout().addWidget(stack_coll)
        scroll_layout.removeWidget(self.stack_groupbox)
        self.stack_groupbox.setTitle("")
        stack_coll.addWidget(self.stack_groupbox)

<<<<<<< HEAD
        pos_coll = self._create_collapsible(title="Grid Starting Positions")
        wdg.layout().addWidget(pos_coll)
        scroll_layout.removeWidget(self.stage_pos_groupbox)
        self.stage_pos_groupbox.setTitle("")
        self.stage_pos_groupbox.grid_button.hide()
        pos_coll.addWidget(self.stage_pos_groupbox)
=======
        pos_coll = _TightCollapsible(title="Grid Starting Positions")
        wdg.layout().addWidget(pos_coll)
        scroll_layout.removeWidget(self.position_groupbox)
        self.position_groupbox.setTitle("")
        self.position_groupbox.grid_button.hide()
        pos_coll.addWidget(self.position_groupbox)
>>>>>>> fdebe9f1

        scroll_layout.insertWidget(2, wdg)

        spacer = QSpacerItem(
            30, 10, QSizePolicy.Policy.Fixed, QSizePolicy.Policy.Expanding
        )
        scroll_layout.addItem(spacer)

        # explorer variables
        self.pixel_size = self._mmc.getPixelSizeUm()
        self.return_to_position_x = None
        self.return_to_position_y = None

        # connection for scan size
<<<<<<< HEAD
        self.scan_size_spinBox_r.valueChanged.connect(self._update_total_time)
        self.scan_size_spinBox_c.valueChanged.connect(self._update_total_time)

    def _create_row_cols_overlap_group(self) -> QGroupBox:

        group = QGroupBox(title="Grid Parameters")
        group.setSizePolicy(
            QSizePolicy(QSizePolicy.Policy.Minimum, QSizePolicy.Policy.Fixed)
        )
        group_layout = QGridLayout()
        group_layout.setSpacing(10)
        group_layout.setContentsMargins(10, 20, 10, 20)
        group.setLayout(group_layout)

        fix_lbl_size = 80

        # row
        self.row_wdg = QWidget()
        row_wdg_lay = QHBoxLayout()
        row_wdg_lay.setSpacing(0)
        row_wdg_lay.setContentsMargins(0, 0, 0, 0)
        self.row_wdg.setLayout(row_wdg_lay)
        row_label = QLabel(text="Rows:")
        row_label.setMaximumWidth(fix_lbl_size)
        row_label.setSizePolicy(LBL_SIZEPOLICY)
        self.scan_size_spinBox_r = QSpinBox()
        self.scan_size_spinBox_r.setMinimum(1)
        self.scan_size_spinBox_r.setAlignment(Qt.AlignmentFlag.AlignCenter)
        row_wdg_lay.addWidget(row_label)
        row_wdg_lay.addWidget(self.scan_size_spinBox_r)

        # col
        self.col_wdg = QWidget()
        col_wdg_lay = QHBoxLayout()
        col_wdg_lay.setSpacing(0)
        col_wdg_lay.setContentsMargins(0, 0, 0, 0)
        self.col_wdg.setLayout(col_wdg_lay)
        col_label = QLabel(text="Columns:")
        col_label.setMaximumWidth(fix_lbl_size)
        col_label.setSizePolicy(LBL_SIZEPOLICY)
        self.scan_size_spinBox_c = QSpinBox()
        self.scan_size_spinBox_c.setSizePolicy
        self.scan_size_spinBox_c.setMinimum(1)
        self.scan_size_spinBox_c.setAlignment(Qt.AlignmentFlag.AlignCenter)
        col_wdg_lay.addWidget(col_label)
        col_wdg_lay.addWidget(self.scan_size_spinBox_c)

        # overlay
        self.ovl_wdg = QWidget()
        ovl_wdg_lay = QHBoxLayout()
        ovl_wdg_lay.setSpacing(0)
        ovl_wdg_lay.setContentsMargins(0, 0, 0, 0)
        self.ovl_wdg.setLayout(ovl_wdg_lay)
        overlap_label = QLabel(text="Overlap (%):")
        overlap_label.setMaximumWidth(100)
        overlap_label.setSizePolicy(LBL_SIZEPOLICY)
        self.ovelap_spinBox = QSpinBox()
        self.ovelap_spinBox.setAlignment(Qt.AlignmentFlag.AlignCenter)
        ovl_wdg_lay.addWidget(overlap_label)
        ovl_wdg_lay.addWidget(self.ovelap_spinBox)

        group_layout.addWidget(self.row_wdg, 0, 0)
        group_layout.addWidget(self.col_wdg, 1, 0)
        group_layout.addWidget(self.ovl_wdg, 0, 1)
        return group

    def _create_collapsible(self, title: str) -> QCollapsible:
        coll = QCollapsible(title=title)
        coll.setSizePolicy(QSizePolicy.Policy.Minimum, QSizePolicy.Policy.Fixed)
        coll.layout().setSpacing(0)
        coll.layout().setContentsMargins(0, 0, 0, 0)
        return coll

    def _set_enabled(self, enabled: bool) -> None:
        super()._set_enabled(enabled)
        self.scan_size_spinBox_r.setEnabled(enabled)
        self.scan_size_spinBox_c.setEnabled(enabled)
        self.ovelap_spinBox.setEnabled(enabled)

    def _on_mda_finished(self) -> None:
        super()._on_mda_finished()

        if not hasattr(self, "return_to_position_x"):
            return

        if (
            self.return_to_position_x is not None
            and self.return_to_position_y is not None
        ):
            self._mmc.setXYPosition(
                self.return_to_position_x, self.return_to_position_y
            )
            self.return_to_position_x = None
            self.return_to_position_y = None

    def _update_total_time(self, *, tiles: int = 1) -> None:
        # use try/except because _update_total_time could be
        # called before the scan_size_spinBox_ are created.
        try:
            tiles = self.scan_size_spinBox_c.value() * self.scan_size_spinBox_r.value()
        except AttributeError:
            return
        super()._update_total_time(tiles=tiles)
=======
        self.grid_params.valueChanged.connect(self._update_total_time)

    def _set_enabled(self, enabled: bool) -> None:
        super()._set_enabled(enabled)
        self.grid_params.setEnabled(enabled)

    def _on_mda_finished(self) -> None:
        super()._on_mda_finished()

        if not hasattr(self, "return_to_position_x"):
            return

        if (
            self.return_to_position_x is not None
            and self.return_to_position_y is not None
        ):
            self._mmc.setXYPosition(
                self.return_to_position_x, self.return_to_position_y
            )
            self.return_to_position_x = None
            self.return_to_position_y = None

    def _update_total_time(self, *, tiles: int = 1) -> None:
        super()._update_total_time(tiles=self.grid_params.ntiles())
>>>>>>> fdebe9f1

    def _add_position(self) -> None:

        if not self._mmc.getXYStageDevice():
            return

        if len(self._mmc.getLoadedDevices()) > 1:
            idx = self._add_position_row()

            for c, ax in enumerate("GXYZ"):
                if ax == "G":
<<<<<<< HEAD
                    count = self.stage_pos_groupbox.stage_tableWidget.rowCount()
=======
                    count = self.position_groupbox.stage_tableWidget.rowCount()
>>>>>>> fdebe9f1
                    item = QTableWidgetItem(f"Grid_{count:03d}")
                    item.setWhatsThis(f"Grid_{count:03d}")
                    item.setTextAlignment(
                        Qt.AlignmentFlag.AlignHCenter | Qt.AlignmentFlag.AlignVCenter
                    )
                    self.position_groupbox.stage_tableWidget.setItem(idx, c, item)
                    self._rename_positions()
                    continue

                if not self._mmc.getFocusDevice() and ax == "Z":
                    continue

                cur = getattr(self._mmc, f"get{ax}Position")()
                item = QTableWidgetItem(str(cur))
                item.setTextAlignment(
                    Qt.AlignmentFlag.AlignHCenter | Qt.AlignmentFlag.AlignVCenter
                )
                self.position_groupbox.stage_tableWidget.setItem(idx, c, item)

        self._update_total_time()

    def _remove_position(self) -> None:
        # remove selected position
        rows = {
            r.row() for r in self.position_groupbox.stage_tableWidget.selectedIndexes()
        }
        for idx in sorted(rows, reverse=True):
            self.position_groupbox.stage_tableWidget.removeRow(idx)
        self._rename_positions()
        self._update_total_time()

    def _rename_positions(self, names: list = None) -> None:  # type: ignore
        """Rename the positions to keep name's correct counter of 3digits."""
        # name arguments to match super method
        for grid_count, r in enumerate(
            range(self.position_groupbox.stage_tableWidget.rowCount())
        ):
            item = self.position_groupbox.stage_tableWidget.item(r, 0)
            item_text = item.text()
            item_whatisthis = item.whatsThis()
            if item_text == item_whatisthis:
                new_name = f"Grid_{grid_count:03d}"
            else:
                new_name = item_text
            new_whatisthis = f"Grid_{grid_count:03d}"

            item = QTableWidgetItem(new_name)
            item.setTextAlignment(
                Qt.AlignmentFlag.AlignHCenter | Qt.AlignmentFlag.AlignVCenter
            )
            item.setWhatsThis(new_whatisthis)
            self.position_groupbox.stage_tableWidget.setItem(r, 0, item)

    def _get_pos_name(self, row: int) -> str:
        """Get position name from table item's whatsThis property."""
<<<<<<< HEAD
        item = self.stage_pos_groupbox.stage_tableWidget.item(row, 0)
=======
        item = self.position_groupbox.stage_tableWidget.item(row, 0)
>>>>>>> fdebe9f1
        name = item.text()
        whatsthis = item.whatsThis()
        return f"{name}_{whatsthis}" if whatsthis not in name else name  # type: ignore

    def _create_grid_coords(self) -> list[tuple[str, float, float, float | None]]:
        """Calculate the grid coordinates for each grid starting position."""
<<<<<<< HEAD
        scan_size_r = self.scan_size_spinBox_r.value()
        scan_size_c = self.scan_size_spinBox_c.value()
=======
        scan_size_r = self.grid_params.scan_size_spinBox_r.value()
        scan_size_c = self.grid_params.scan_size_spinBox_c.value()
>>>>>>> fdebe9f1
        self.pixel_size = self._mmc.getPixelSizeUm()

        # TODO: fix typing error
        explorer_starting_positions: (
            list[tuple[str, float, float, float] | tuple[str, float, float]]
        ) = []
        if (
            self.position_groupbox.isChecked()
            and self.position_groupbox.stage_tableWidget.rowCount() > 0
        ):
            for r in range(self.position_groupbox.stage_tableWidget.rowCount()):
                name = self._get_pos_name(r)
                x = float(self.position_groupbox.stage_tableWidget.item(r, 1).text())
                y = float(self.position_groupbox.stage_tableWidget.item(r, 2).text())
                z = float(self.position_groupbox.stage_tableWidget.item(r, 3).text())
                pos_info = (
                    (name, x, y, z) if self._mmc.getFocusDevice() else (name, x, y)
                )
                explorer_starting_positions.append(pos_info)  # type: ignore

        else:
            name = "Grid_001"
            x = float(self._mmc.getXPosition())
            y = float(self._mmc.getYPosition())
            if self._mmc.getFocusDevice():
                z = float(self._mmc.getZPosition())
                pos_info = (name, x, y, z)
            else:
                pos_info = (name, x, y)
            explorer_starting_positions.append(pos_info)  # type: ignore

        full_pos_list: (
            list[list[tuple[str, float, float, float]] | list[tuple[str, float, float]]]
        ) = []
        for st_pos in explorer_starting_positions:
            name, x_pos, y_pos = st_pos[0], st_pos[1], st_pos[2]
            if self._mmc.getFocusDevice():
                z_pos = st_pos[3]  # type: ignore

            self.return_to_position_x = x_pos
            self.return_to_position_y = y_pos

            # calculate initial scan position
            _, _, width, height = self._mmc.getROI(self._mmc.getCameraDevice())

            overlap_percentage = self.grid_params.overlap_spinBox.value()
            overlap_px_w = width - (width * overlap_percentage) / 100
            overlap_px_h = height - (height * overlap_percentage) / 100

            move_x = (width / 2) * (scan_size_c - 1) - overlap_px_w
            move_y = (height / 2) * (scan_size_r - 1) - overlap_px_h

            # to match position coordinates with center of the image
            x_pos -= self.pixel_size * (move_x + width)
            y_pos += self.pixel_size * (move_y + height)

            # calculate position increments depending on pixle size
            if overlap_percentage > 0:
                increment_x = overlap_px_w * self.pixel_size
                increment_y = overlap_px_h * self.pixel_size
            else:
                increment_x = width * self.pixel_size
                increment_y = height * self.pixel_size

            list_pos_order: (
                list[tuple[str, float, float, float] | tuple[str, float, float]]
            ) = []
            pos_count = 0
            for r in range(scan_size_r):
                if r % 2:  # for odd rows
                    col = scan_size_c - 1
                    for c in range(scan_size_c):
                        if c == 0:
                            y_pos -= increment_y
                        pos_name = f"{name}_Pos{pos_count:03d}"
                        if self._mmc.getFocusDevice():
                            list_pos_order.append((pos_name, x_pos, y_pos, z_pos))
                        else:
                            list_pos_order.append((pos_name, x_pos, y_pos))
                        if col > 0:
                            col -= 1
                            x_pos -= increment_x
                        pos_count += 1
                else:  # for even rows
                    for c in range(scan_size_c):
                        if r > 0 and c == 0:
                            y_pos -= increment_y
                        pos_name = f"{name}_Pos{pos_count:03d}"
                        if self._mmc.getFocusDevice():
                            list_pos_order.append((pos_name, x_pos, y_pos, z_pos))
                        else:
                            list_pos_order.append((pos_name, x_pos, y_pos))
                        if c < scan_size_c - 1:
                            x_pos += increment_x
                        pos_count += 1

            full_pos_list.extend(list_pos_order)  # type: ignore

        return full_pos_list  # type: ignore

    def get_state(self) -> MDASequence:  # sourcery skip: merge-dict-assign
        """Get current state of widget and build a useq.MDASequence.

        Returns
        -------
        useq.MDASequence
        """
        channels = self.channel_groupbox.value()

        z_plan = (
            self.stack_groupbox.value() if self.stack_groupbox.isChecked() else None
        )
        time_plan = (
            self.time_groupbox.value() if self.time_groupbox.isChecked() else None
        )

        stage_positions: list[dict] = []
        for g in self._create_grid_coords():
            pos = {"name": g[0], "x": g[1], "y": g[2]}
            if len(g) == 4:
                pos["z"] = g[3]
            stage_positions.append(pos)

        return MDASequence(
            axis_order=self.buttons_wdg.acquisition_order_comboBox.currentText(),
            channels=channels,
            stage_positions=stage_positions,
            z_plan=z_plan,
            time_plan=time_plan,
        )

    def _on_run_clicked(self) -> None:

        self.pixel_size = self._mmc.getPixelSizeUm()

        if self._mmc.getPixelSizeUm() <= 0:
            # raise ValueError("Pixel Size not set.")
            warnings.warn("Pixel Size not set.")
            return

        super()._on_run_clicked()


<<<<<<< HEAD
=======
class _TightCollapsible(QCollapsible):
    def __init__(self, title: str, parent: QWidget | None = None):
        super().__init__(title=title, parent=parent)
        self.setSizePolicy(QSizePolicy.Policy.Minimum, QSizePolicy.Policy.Fixed)
        self.layout().setSpacing(0)
        self.layout().setContentsMargins(0, 0, 0, 0)


>>>>>>> fdebe9f1
if __name__ == "__main__":
    import sys

    from qtpy.QtWidgets import QApplication

    mmc = CMMCorePlus.instance()
    mmc.loadSystemConfiguration()
    app = QApplication(sys.argv)
    win = SampleExplorerWidget(include_run_button=True)
    win.show()
    sys.exit(app.exec_())<|MERGE_RESOLUTION|>--- conflicted
+++ resolved
@@ -1,111 +1,17 @@
 from __future__ import annotations
 
 import warnings
-from typing import cast
 
 from pymmcore_plus import CMMCorePlus
-<<<<<<< HEAD
+from qtpy import QtWidgets as QtW
 from qtpy.QtCore import Qt
-=======
-from qtpy.QtCore import Qt, Signal
->>>>>>> fdebe9f1
-from qtpy.QtWidgets import (
-    QGridLayout,
-    QGroupBox,
-    QHBoxLayout,
-    QLabel,
-    QSizePolicy,
-    QSpacerItem,
-    QSpinBox,
-    QTableWidgetItem,
-    QVBoxLayout,
-    QWidget,
-)
-from superqt import QCollapsible
 from useq import MDASequence
 
-from pymmcore_widgets._mda import MDAWidget
-<<<<<<< HEAD
-=======
-
-LBL_SIZEPOLICY = QSizePolicy(QSizePolicy.Policy.Fixed, QSizePolicy.Policy.Fixed)
-
-
-class _GridParametersWidget(QGroupBox):
-    valueChanged = Signal()
-
-    def __init__(self, title: str = "Grid Parameters", parent: QWidget | None = None):
-        super().__init__(title, parent)
-        self.setSizePolicy(QSizePolicy.Policy.Minimum, QSizePolicy.Policy.Fixed)
-
-        # row
-        self.row_wdg = QWidget()
-        row_label = QLabel(text="Rows:")
-        row_label.setMaximumWidth(80)
-        row_label.setSizePolicy(LBL_SIZEPOLICY)
-        self.scan_size_spinBox_r = QSpinBox()
-        self.scan_size_spinBox_r.setMinimum(1)
-        self.scan_size_spinBox_r.setAlignment(Qt.AlignmentFlag.AlignCenter)
-        row_wdg_lay = QHBoxLayout()
-        row_wdg_lay.setSpacing(0)
-        row_wdg_lay.setContentsMargins(0, 0, 0, 0)
-        row_wdg_lay.addWidget(row_label)
-        row_wdg_lay.addWidget(self.scan_size_spinBox_r)
-        self.row_wdg.setLayout(row_wdg_lay)
-
-        # col
-        self.col_wdg = QWidget()
-        col_label = QLabel(text="Columns:")
-        col_label.setMaximumWidth(80)
-        col_label.setSizePolicy(LBL_SIZEPOLICY)
-        self.scan_size_spinBox_c = QSpinBox()
-        self.scan_size_spinBox_c.setSizePolicy
-        self.scan_size_spinBox_c.setMinimum(1)
-        self.scan_size_spinBox_c.setAlignment(Qt.AlignmentFlag.AlignCenter)
-        col_wdg_lay = QHBoxLayout()
-        col_wdg_lay.setSpacing(0)
-        col_wdg_lay.setContentsMargins(0, 0, 0, 0)
-        col_wdg_lay.addWidget(col_label)
-        col_wdg_lay.addWidget(self.scan_size_spinBox_c)
-        self.col_wdg.setLayout(col_wdg_lay)
-
-        # overlay
-        self.ovl_wdg = QWidget()
-        overlap_label = QLabel(text="Overlap (%):")
-        overlap_label.setMaximumWidth(100)
-        overlap_label.setSizePolicy(LBL_SIZEPOLICY)
-        self.overlap_spinBox = QSpinBox()
-        self.overlap_spinBox.setAlignment(Qt.AlignmentFlag.AlignCenter)
-        ovl_wdg_lay = QHBoxLayout()
-        ovl_wdg_lay.setSpacing(0)
-        ovl_wdg_lay.setContentsMargins(0, 0, 0, 0)
-        ovl_wdg_lay.addWidget(overlap_label)
-        ovl_wdg_lay.addWidget(self.overlap_spinBox)
-        self.ovl_wdg.setLayout(ovl_wdg_lay)
-
-        grid = QGridLayout()
-        self.setLayout(grid)
-        grid.setSpacing(10)
-        grid.setContentsMargins(10, 20, 10, 20)
-        grid.addWidget(self.row_wdg, 0, 0)
-        grid.addWidget(self.col_wdg, 1, 0)
-        grid.addWidget(self.ovl_wdg, 0, 1)
-
-        self.scan_size_spinBox_r.valueChanged.connect(self.valueChanged)
-        self.scan_size_spinBox_c.valueChanged.connect(self.valueChanged)
-
-    def ntiles(self) -> int:
-        tiles = self.scan_size_spinBox_r.value() * self.scan_size_spinBox_c.value()
-        return cast(int, tiles)
->>>>>>> fdebe9f1
-
-LBL_SIZEPOLICY = QSizePolicy(QSizePolicy.Policy.Fixed, QSizePolicy.Policy.Fixed)
-
-<<<<<<< HEAD
-
-=======
->>>>>>> fdebe9f1
-class SampleExplorerWidget(MDAWidget):
+from .._util import _select_output_unit, guess_channel_group
+from ._sample_explorer_gui import SampleExplorerGui
+
+
+class SampleExplorerWidget(SampleExplorerGui):
     """Widget to create and run grid acquisitions.
 
     The `SampleExplorerWidget` provides a GUI to construct a
@@ -136,168 +42,331 @@
     def __init__(
         self,
         *,
-        parent: QWidget | None = None,
+        parent: QtW.QWidget = None,
         include_run_button: bool = False,
         mmcore: CMMCorePlus | None = None,
     ) -> None:
-<<<<<<< HEAD
-=======
-        self.grid_params = _GridParametersWidget()
-
->>>>>>> fdebe9f1
-        super().__init__(
-            parent=parent, include_run_button=include_run_button, mmcore=mmcore
-        )
-
-        # add widget elements
-<<<<<<< HEAD
-        scroll_layout = cast(QVBoxLayout, self._wdg.layout())
-        scroll_layout.insertWidget(0, self._create_row_cols_overlap_group())
-=======
-        scroll_layout = cast(QVBoxLayout, self._central_widget.layout())
-        scroll_layout.insertWidget(0, self.grid_params)
->>>>>>> fdebe9f1
-
-        self.channel_groupbox.setMinimumHeight(175)
-
-        # groupbox for mda option QCollapsible
-        # move Time, Z Stack and Positions in a collapsible
-        wdg = QGroupBox(title="MDA Options")
-        wdg.setLayout(QVBoxLayout())
-        wdg.layout().setSpacing(10)
-        wdg.layout().setContentsMargins(10, 10, 10, 10)
-
-<<<<<<< HEAD
-        time_coll = self._create_collapsible(title="Time")
-=======
-        time_coll = _TightCollapsible(title="Time")
->>>>>>> fdebe9f1
-        wdg.layout().addWidget(time_coll)
-        scroll_layout.removeWidget(self.time_groupbox)
-        self.time_groupbox.setTitle("")
-        time_coll.addWidget(self.time_groupbox)
-
-<<<<<<< HEAD
-        stack_coll = self._create_collapsible(title="Z Stack")
-=======
-        stack_coll = _TightCollapsible(title="Z Stack")
->>>>>>> fdebe9f1
-        wdg.layout().addWidget(stack_coll)
-        scroll_layout.removeWidget(self.stack_groupbox)
-        self.stack_groupbox.setTitle("")
-        stack_coll.addWidget(self.stack_groupbox)
-
-<<<<<<< HEAD
-        pos_coll = self._create_collapsible(title="Grid Starting Positions")
-        wdg.layout().addWidget(pos_coll)
-        scroll_layout.removeWidget(self.stage_pos_groupbox)
-        self.stage_pos_groupbox.setTitle("")
-        self.stage_pos_groupbox.grid_button.hide()
-        pos_coll.addWidget(self.stage_pos_groupbox)
-=======
-        pos_coll = _TightCollapsible(title="Grid Starting Positions")
-        wdg.layout().addWidget(pos_coll)
-        scroll_layout.removeWidget(self.position_groupbox)
-        self.position_groupbox.setTitle("")
-        self.position_groupbox.grid_button.hide()
-        pos_coll.addWidget(self.position_groupbox)
->>>>>>> fdebe9f1
-
-        scroll_layout.insertWidget(2, wdg)
-
-        spacer = QSpacerItem(
-            30, 10, QSizePolicy.Policy.Fixed, QSizePolicy.Policy.Expanding
-        )
-        scroll_layout.addItem(spacer)
-
-        # explorer variables
+        super().__init__(parent=parent)
+
+        self._mmc = mmcore or CMMCorePlus.instance()
+
+        self._include_run_button = include_run_button
+
+        self.buttons_wdg.cancel_button.hide()
+        self.buttons_wdg.pause_button.hide()
+        if not self._include_run_button:
+            self.buttons_wdg.run_button.hide()
+
+        self.buttons_wdg.pause_button.released.connect(self._mmc.mda.toggle_pause)
+        self.buttons_wdg.cancel_button.released.connect(self._mmc.mda.cancel)
+
         self.pixel_size = self._mmc.getPixelSizeUm()
+
         self.return_to_position_x = None
         self.return_to_position_y = None
 
+        # connect valueUpdated signal
+        self.channel_groupbox.valueChanged.connect(self._update_total_time)
+        self.stack_groupbox.valueChanged.connect(self._update_total_time)
+        self.time_groupbox.valueChanged.connect(self._update_total_time)
+        self.time_groupbox.toggled.connect(self._update_total_time)
+
+        # connect run button
+        if self._include_run_button:
+            self.buttons_wdg.run_button.clicked.connect(self._start_scan)
+
+        # connection for positions
+        self.stage_pos_groupbox.add_pos_button.clicked.connect(self._add_position)
+        self.stage_pos_groupbox.remove_pos_button.clicked.connect(self._remove_position)
+        self.stage_pos_groupbox.clear_pos_button.clicked.connect(self._clear_positions)
+        self.stage_pos_groupbox.toggled.connect(self._update_total_time)
+
         # connection for scan size
-<<<<<<< HEAD
         self.scan_size_spinBox_r.valueChanged.connect(self._update_total_time)
         self.scan_size_spinBox_c.valueChanged.connect(self._update_total_time)
 
-    def _create_row_cols_overlap_group(self) -> QGroupBox:
-
-        group = QGroupBox(title="Grid Parameters")
-        group.setSizePolicy(
-            QSizePolicy(QSizePolicy.Policy.Minimum, QSizePolicy.Policy.Fixed)
-        )
-        group_layout = QGridLayout()
-        group_layout.setSpacing(10)
-        group_layout.setContentsMargins(10, 20, 10, 20)
-        group.setLayout(group_layout)
-
-        fix_lbl_size = 80
-
-        # row
-        self.row_wdg = QWidget()
-        row_wdg_lay = QHBoxLayout()
-        row_wdg_lay.setSpacing(0)
-        row_wdg_lay.setContentsMargins(0, 0, 0, 0)
-        self.row_wdg.setLayout(row_wdg_lay)
-        row_label = QLabel(text="Rows:")
-        row_label.setMaximumWidth(fix_lbl_size)
-        row_label.setSizePolicy(LBL_SIZEPOLICY)
-        self.scan_size_spinBox_r = QSpinBox()
-        self.scan_size_spinBox_r.setMinimum(1)
-        self.scan_size_spinBox_r.setAlignment(Qt.AlignmentFlag.AlignCenter)
-        row_wdg_lay.addWidget(row_label)
-        row_wdg_lay.addWidget(self.scan_size_spinBox_r)
-
-        # col
-        self.col_wdg = QWidget()
-        col_wdg_lay = QHBoxLayout()
-        col_wdg_lay.setSpacing(0)
-        col_wdg_lay.setContentsMargins(0, 0, 0, 0)
-        self.col_wdg.setLayout(col_wdg_lay)
-        col_label = QLabel(text="Columns:")
-        col_label.setMaximumWidth(fix_lbl_size)
-        col_label.setSizePolicy(LBL_SIZEPOLICY)
-        self.scan_size_spinBox_c = QSpinBox()
-        self.scan_size_spinBox_c.setSizePolicy
-        self.scan_size_spinBox_c.setMinimum(1)
-        self.scan_size_spinBox_c.setAlignment(Qt.AlignmentFlag.AlignCenter)
-        col_wdg_lay.addWidget(col_label)
-        col_wdg_lay.addWidget(self.scan_size_spinBox_c)
-
-        # overlay
-        self.ovl_wdg = QWidget()
-        ovl_wdg_lay = QHBoxLayout()
-        ovl_wdg_lay.setSpacing(0)
-        ovl_wdg_lay.setContentsMargins(0, 0, 0, 0)
-        self.ovl_wdg.setLayout(ovl_wdg_lay)
-        overlap_label = QLabel(text="Overlap (%):")
-        overlap_label.setMaximumWidth(100)
-        overlap_label.setSizePolicy(LBL_SIZEPOLICY)
-        self.ovelap_spinBox = QSpinBox()
-        self.ovelap_spinBox.setAlignment(Qt.AlignmentFlag.AlignCenter)
-        ovl_wdg_lay.addWidget(overlap_label)
-        ovl_wdg_lay.addWidget(self.ovelap_spinBox)
-
-        group_layout.addWidget(self.row_wdg, 0, 0)
-        group_layout.addWidget(self.col_wdg, 1, 0)
-        group_layout.addWidget(self.ovl_wdg, 0, 1)
-        return group
-
-    def _create_collapsible(self, title: str) -> QCollapsible:
-        coll = QCollapsible(title=title)
-        coll.setSizePolicy(QSizePolicy.Policy.Minimum, QSizePolicy.Policy.Fixed)
-        coll.layout().setSpacing(0)
-        coll.layout().setContentsMargins(0, 0, 0, 0)
-        return coll
+        # connect mmcore signals
+        self._mmc.events.systemConfigurationLoaded.connect(self._on_sys_cfg_loaded)
+        self._mmc.mda.events.sequenceStarted.connect(self._on_mda_started)
+        self._mmc.mda.events.sequenceFinished.connect(self._on_mda_finished)
+
+        self._on_sys_cfg_loaded()
+
+    def _on_sys_cfg_loaded(self) -> None:
+        self.pixel_size = self._mmc.getPixelSizeUm()
+        if channel_group := self._mmc.getChannelGroup() or guess_channel_group():
+            self._mmc.setChannelGroup(channel_group)
+        self.channel_groupbox.clear()
+        self._clear_positions()
 
     def _set_enabled(self, enabled: bool) -> None:
-        super()._set_enabled(enabled)
         self.scan_size_spinBox_r.setEnabled(enabled)
         self.scan_size_spinBox_c.setEnabled(enabled)
         self.ovelap_spinBox.setEnabled(enabled)
+        self.channel_groupbox.setEnabled(enabled)
+        self.time_groupbox.setEnabled(enabled)
+        self.buttons_wdg.acquisition_order_comboBox.setEnabled(enabled)
+
+        if not self._mmc.getXYStageDevice():
+            self.stage_pos_groupbox.setChecked(False)
+            self.stage_pos_groupbox.setEnabled(False)
+        else:
+            self.stage_pos_groupbox.setEnabled(enabled)
+
+        if not self._mmc.getFocusDevice():
+            self.stack_groupbox.setChecked(False)
+            self.stack_groupbox.setEnabled(False)
+        else:
+            self.stack_groupbox.setEnabled(enabled)
+
+    # add, remove, clear, move_to positions table
+    def _add_position(self) -> None:
+
+        if not self._mmc.getXYStageDevice():
+            return
+
+        if len(self._mmc.getLoadedDevices()) > 1:
+            idx = self._add_position_row()
+
+            for c, ax in enumerate("GXYZ"):
+                if ax == "G":
+                    count = self.stage_pos_groupbox.stage_tableWidget.rowCount()
+                    item = QtW.QTableWidgetItem(f"Grid_{count:03d}")
+                    item.setWhatsThis(f"Grid_{count:03d}")
+                    item.setTextAlignment(
+                        Qt.AlignmentFlag.AlignHCenter | Qt.AlignmentFlag.AlignVCenter
+                    )
+                    self.stage_pos_groupbox.stage_tableWidget.setItem(idx, c, item)
+                    self._rename_positions()
+                    continue
+
+                if not self._mmc.getFocusDevice() and ax == "Z":
+                    continue
+
+                cur = getattr(self._mmc, f"get{ax}Position")()
+                item = QtW.QTableWidgetItem(str(cur))
+                item.setTextAlignment(
+                    Qt.AlignmentFlag.AlignHCenter | Qt.AlignmentFlag.AlignVCenter
+                )
+                self.stage_pos_groupbox.stage_tableWidget.setItem(idx, c, item)
+
+        self._update_total_time()
+
+    def _add_position_row(self) -> int:
+        idx = int(self.stage_pos_groupbox.stage_tableWidget.rowCount())
+        self.stage_pos_groupbox.stage_tableWidget.insertRow(idx)
+        return idx
+
+    def _remove_position(self) -> None:
+        # remove selected position
+        rows = {
+            r.row() for r in self.stage_pos_groupbox.stage_tableWidget.selectedIndexes()
+        }
+        for idx in sorted(rows, reverse=True):
+            self.stage_pos_groupbox.stage_tableWidget.removeRow(idx)
+        self._rename_positions()
+        self._update_total_time()
+
+    def _clear_positions(self) -> None:
+        # clear all positions
+        self.stage_pos_groupbox.stage_tableWidget.clearContents()
+        self.stage_pos_groupbox.stage_tableWidget.setRowCount(0)
+        self._update_total_time()
+
+    def _rename_positions(self) -> None:
+        for grid_count, r in enumerate(
+            range(self.stage_pos_groupbox.stage_tableWidget.rowCount())
+        ):
+            item = self.stage_pos_groupbox.stage_tableWidget.item(r, 0)
+            item_text = item.text()
+            item_whatisthis = item.whatsThis()
+            if item_text == item_whatisthis:
+                new_name = f"Grid_{grid_count:03d}"
+            else:
+                new_name = item_text
+            new_whatisthis = f"Grid_{grid_count:03d}"
+
+            item = QtW.QTableWidgetItem(new_name)
+            item.setTextAlignment(
+                Qt.AlignmentFlag.AlignHCenter | Qt.AlignmentFlag.AlignVCenter
+            )
+            item.setWhatsThis(new_whatisthis)
+            self.stage_pos_groupbox.stage_tableWidget.setItem(r, 0, item)
+
+    def _get_pos_name(self, row: int) -> str:
+        item = self.stage_pos_groupbox.stage_tableWidget.item(row, 0)
+        name = item.text()
+        whatsthis = item.whatsThis()
+        new_name = f"{name}_{whatsthis}" if whatsthis not in name else name
+        return str(new_name)
+
+    def _set_grid(self) -> list[tuple[str, float, float, float | None]]:
+
+        self.scan_size_r = self.scan_size_spinBox_r.value()
+        self.scan_size_c = self.scan_size_spinBox_c.value()
+        self.pixel_size = self._mmc.getPixelSizeUm()
+
+        explorer_starting_positions = []
+        if (
+            self.stage_pos_groupbox.isChecked()
+            and self.stage_pos_groupbox.stage_tableWidget.rowCount() > 0
+        ):
+            for r in range(self.stage_pos_groupbox.stage_tableWidget.rowCount()):
+                name = self._get_pos_name(r)
+                x = float(self.stage_pos_groupbox.stage_tableWidget.item(r, 1).text())
+                y = float(self.stage_pos_groupbox.stage_tableWidget.item(r, 2).text())
+                z = float(self.stage_pos_groupbox.stage_tableWidget.item(r, 3).text())
+                pos_info = (
+                    (name, x, y, z) if self._mmc.getFocusDevice() else (name, x, y)
+                )
+                explorer_starting_positions.append(pos_info)
+
+        else:
+            name = "Grid_001"
+            x = float(self._mmc.getXPosition())
+            y = float(self._mmc.getYPosition())
+            if self._mmc.getFocusDevice():
+                z = float(self._mmc.getZPosition())
+                pos_info = (name, x, y, z)
+            else:
+                pos_info = (name, x, y)
+            explorer_starting_positions.append(pos_info)
+
+        full_pos_list = []
+        for st_pos in explorer_starting_positions:
+            name, x_pos, y_pos = st_pos[0], st_pos[1], st_pos[2]  # type: ignore
+            if self._mmc.getFocusDevice():
+                z_pos = st_pos[3]
+
+            self.return_to_position_x = x_pos  # type: ignore
+            self.return_to_position_y = y_pos  # type: ignore
+
+            # calculate initial scan position
+            _, _, width, height = self._mmc.getROI(self._mmc.getCameraDevice())
+
+            overlap_percentage = self.ovelap_spinBox.value()
+            overlap_px_w = width - (width * overlap_percentage) / 100
+            overlap_px_h = height - (height * overlap_percentage) / 100
+
+            move_x = (width / 2) * (self.scan_size_c - 1) - overlap_px_w
+            move_y = (height / 2) * (self.scan_size_r - 1) - overlap_px_h
+
+            # to match position coordinates with center of the image
+            x_pos -= self.pixel_size * (move_x + width)
+            y_pos += self.pixel_size * (move_y + height)
+
+            # calculate position increments depending on pixle size
+            if overlap_percentage > 0:
+                increment_x = overlap_px_w * self.pixel_size
+                increment_y = overlap_px_h * self.pixel_size
+            else:
+                increment_x = width * self.pixel_size
+                increment_y = height * self.pixel_size
+
+            list_pos_order = []
+            pos_count = 0
+            for r in range(self.scan_size_r):
+                if r % 2:  # for odd rows
+                    col = self.scan_size_c - 1
+                    for c in range(self.scan_size_c):
+                        if c == 0:
+                            y_pos -= increment_y
+                        pos_name = f"{name}_Pos{pos_count:03d}"
+                        if self._mmc.getFocusDevice():
+                            list_pos_order.append((pos_name, x_pos, y_pos, z_pos))
+                        else:
+                            list_pos_order.append(
+                                (pos_name, x_pos, y_pos)  # type: ignore
+                            )
+                        if col > 0:
+                            col -= 1
+                            x_pos -= increment_x
+                        pos_count += 1
+                else:  # for even rows
+                    for c in range(self.scan_size_c):
+                        if r > 0 and c == 0:
+                            y_pos -= increment_y
+                        pos_name = f"{name}_Pos{pos_count:03d}"
+                        if self._mmc.getFocusDevice():
+                            list_pos_order.append((pos_name, x_pos, y_pos, z_pos))
+                        else:
+                            list_pos_order.append(
+                                (pos_name, x_pos, y_pos)  # type: ignore
+                            )
+                        if c < self.scan_size_c - 1:
+                            x_pos += increment_x
+                        pos_count += 1
+
+            full_pos_list.extend(list_pos_order)
+
+        return full_pos_list  # type: ignore
+
+    def _update_total_time(self) -> None:
+
+        tiles = self.scan_size_spinBox_r.value() * self.scan_size_spinBox_c.value()
+
+        # channel
+        exp: list[float] = [
+            e for c in self.channel_groupbox.value() if (e := c.get("exposure"))
+        ]
+
+        # time
+        if self.time_groupbox.isChecked():
+            val = self.time_groupbox.value()
+            timepoints = val["loops"]
+            interval = val["interval"].total_seconds()
+        else:
+            timepoints = 1
+            interval = -1.0
+
+        # z stack
+        n_z_images = (
+            self.stack_groupbox.n_images() if self.stack_groupbox.isChecked() else 1
+        )
+
+        # positions
+        if self.stage_pos_groupbox.isChecked():
+            n_pos = self.stage_pos_groupbox.stage_tableWidget.rowCount() or 1
+        else:
+            n_pos = 1
+        n_pos = n_pos
+
+        # acq time per timepoint
+        time_chs: float = 0.0  # s
+        for e in exp:
+            time_chs = time_chs + ((e / 1000) * n_z_images * n_pos * tiles)
+
+        min_aq_tp, unit_1 = _select_output_unit(time_chs)
+
+        addition_time = 0.0
+        effective_interval = 0.0
+        if interval >= time_chs:
+            effective_interval = float(interval) - time_chs  # s
+            addition_time = effective_interval * timepoints  # s
+
+        min_tot_time, unit_4 = _select_output_unit(
+            (time_chs * timepoints) + addition_time - effective_interval
+        )
+
+        self.time_groupbox.setWarningVisible(-1 < interval < time_chs)
+
+        t_per_tp_msg = ""
+        tot_acq_msg = f"Minimum total acquisition time: {min_tot_time:.4f} {unit_4}.\n"
+        if self.time_groupbox.isChecked():
+            t_per_tp_msg = (
+                f"Minimum acquisition time per timepoint: {min_aq_tp:.4f} {unit_1}."
+            )
+        self.time_lbl._total_time_lbl.setText(f"{tot_acq_msg}{t_per_tp_msg}")
+
+    def _on_mda_started(self) -> None:
+        """Block gui when mda starts."""
+        self._set_enabled(False)
+        if self._include_run_button:
+            self.buttons_wdg.cancel_button.show()
+            self.buttons_wdg.pause_button.show()
+        self.buttons_wdg.run_button.hide()
 
     def _on_mda_finished(self) -> None:
-        super()._on_mda_finished()
 
         if not hasattr(self, "return_to_position_x"):
             return
@@ -312,228 +381,14 @@
             self.return_to_position_x = None
             self.return_to_position_y = None
 
-    def _update_total_time(self, *, tiles: int = 1) -> None:
-        # use try/except because _update_total_time could be
-        # called before the scan_size_spinBox_ are created.
-        try:
-            tiles = self.scan_size_spinBox_c.value() * self.scan_size_spinBox_r.value()
-        except AttributeError:
-            return
-        super()._update_total_time(tiles=tiles)
-=======
-        self.grid_params.valueChanged.connect(self._update_total_time)
-
-    def _set_enabled(self, enabled: bool) -> None:
-        super()._set_enabled(enabled)
-        self.grid_params.setEnabled(enabled)
-
-    def _on_mda_finished(self) -> None:
-        super()._on_mda_finished()
-
-        if not hasattr(self, "return_to_position_x"):
-            return
-
-        if (
-            self.return_to_position_x is not None
-            and self.return_to_position_y is not None
-        ):
-            self._mmc.setXYPosition(
-                self.return_to_position_x, self.return_to_position_y
-            )
-            self.return_to_position_x = None
-            self.return_to_position_y = None
-
-    def _update_total_time(self, *, tiles: int = 1) -> None:
-        super()._update_total_time(tiles=self.grid_params.ntiles())
->>>>>>> fdebe9f1
-
-    def _add_position(self) -> None:
-
-        if not self._mmc.getXYStageDevice():
-            return
-
-        if len(self._mmc.getLoadedDevices()) > 1:
-            idx = self._add_position_row()
-
-            for c, ax in enumerate("GXYZ"):
-                if ax == "G":
-<<<<<<< HEAD
-                    count = self.stage_pos_groupbox.stage_tableWidget.rowCount()
-=======
-                    count = self.position_groupbox.stage_tableWidget.rowCount()
->>>>>>> fdebe9f1
-                    item = QTableWidgetItem(f"Grid_{count:03d}")
-                    item.setWhatsThis(f"Grid_{count:03d}")
-                    item.setTextAlignment(
-                        Qt.AlignmentFlag.AlignHCenter | Qt.AlignmentFlag.AlignVCenter
-                    )
-                    self.position_groupbox.stage_tableWidget.setItem(idx, c, item)
-                    self._rename_positions()
-                    continue
-
-                if not self._mmc.getFocusDevice() and ax == "Z":
-                    continue
-
-                cur = getattr(self._mmc, f"get{ax}Position")()
-                item = QTableWidgetItem(str(cur))
-                item.setTextAlignment(
-                    Qt.AlignmentFlag.AlignHCenter | Qt.AlignmentFlag.AlignVCenter
-                )
-                self.position_groupbox.stage_tableWidget.setItem(idx, c, item)
-
-        self._update_total_time()
-
-    def _remove_position(self) -> None:
-        # remove selected position
-        rows = {
-            r.row() for r in self.position_groupbox.stage_tableWidget.selectedIndexes()
-        }
-        for idx in sorted(rows, reverse=True):
-            self.position_groupbox.stage_tableWidget.removeRow(idx)
-        self._rename_positions()
-        self._update_total_time()
-
-    def _rename_positions(self, names: list = None) -> None:  # type: ignore
-        """Rename the positions to keep name's correct counter of 3digits."""
-        # name arguments to match super method
-        for grid_count, r in enumerate(
-            range(self.position_groupbox.stage_tableWidget.rowCount())
-        ):
-            item = self.position_groupbox.stage_tableWidget.item(r, 0)
-            item_text = item.text()
-            item_whatisthis = item.whatsThis()
-            if item_text == item_whatisthis:
-                new_name = f"Grid_{grid_count:03d}"
-            else:
-                new_name = item_text
-            new_whatisthis = f"Grid_{grid_count:03d}"
-
-            item = QTableWidgetItem(new_name)
-            item.setTextAlignment(
-                Qt.AlignmentFlag.AlignHCenter | Qt.AlignmentFlag.AlignVCenter
-            )
-            item.setWhatsThis(new_whatisthis)
-            self.position_groupbox.stage_tableWidget.setItem(r, 0, item)
-
-    def _get_pos_name(self, row: int) -> str:
-        """Get position name from table item's whatsThis property."""
-<<<<<<< HEAD
-        item = self.stage_pos_groupbox.stage_tableWidget.item(row, 0)
-=======
-        item = self.position_groupbox.stage_tableWidget.item(row, 0)
->>>>>>> fdebe9f1
-        name = item.text()
-        whatsthis = item.whatsThis()
-        return f"{name}_{whatsthis}" if whatsthis not in name else name  # type: ignore
-
-    def _create_grid_coords(self) -> list[tuple[str, float, float, float | None]]:
-        """Calculate the grid coordinates for each grid starting position."""
-<<<<<<< HEAD
-        scan_size_r = self.scan_size_spinBox_r.value()
-        scan_size_c = self.scan_size_spinBox_c.value()
-=======
-        scan_size_r = self.grid_params.scan_size_spinBox_r.value()
-        scan_size_c = self.grid_params.scan_size_spinBox_c.value()
->>>>>>> fdebe9f1
-        self.pixel_size = self._mmc.getPixelSizeUm()
-
-        # TODO: fix typing error
-        explorer_starting_positions: (
-            list[tuple[str, float, float, float] | tuple[str, float, float]]
-        ) = []
-        if (
-            self.position_groupbox.isChecked()
-            and self.position_groupbox.stage_tableWidget.rowCount() > 0
-        ):
-            for r in range(self.position_groupbox.stage_tableWidget.rowCount()):
-                name = self._get_pos_name(r)
-                x = float(self.position_groupbox.stage_tableWidget.item(r, 1).text())
-                y = float(self.position_groupbox.stage_tableWidget.item(r, 2).text())
-                z = float(self.position_groupbox.stage_tableWidget.item(r, 3).text())
-                pos_info = (
-                    (name, x, y, z) if self._mmc.getFocusDevice() else (name, x, y)
-                )
-                explorer_starting_positions.append(pos_info)  # type: ignore
-
-        else:
-            name = "Grid_001"
-            x = float(self._mmc.getXPosition())
-            y = float(self._mmc.getYPosition())
-            if self._mmc.getFocusDevice():
-                z = float(self._mmc.getZPosition())
-                pos_info = (name, x, y, z)
-            else:
-                pos_info = (name, x, y)
-            explorer_starting_positions.append(pos_info)  # type: ignore
-
-        full_pos_list: (
-            list[list[tuple[str, float, float, float]] | list[tuple[str, float, float]]]
-        ) = []
-        for st_pos in explorer_starting_positions:
-            name, x_pos, y_pos = st_pos[0], st_pos[1], st_pos[2]
-            if self._mmc.getFocusDevice():
-                z_pos = st_pos[3]  # type: ignore
-
-            self.return_to_position_x = x_pos
-            self.return_to_position_y = y_pos
-
-            # calculate initial scan position
-            _, _, width, height = self._mmc.getROI(self._mmc.getCameraDevice())
-
-            overlap_percentage = self.grid_params.overlap_spinBox.value()
-            overlap_px_w = width - (width * overlap_percentage) / 100
-            overlap_px_h = height - (height * overlap_percentage) / 100
-
-            move_x = (width / 2) * (scan_size_c - 1) - overlap_px_w
-            move_y = (height / 2) * (scan_size_r - 1) - overlap_px_h
-
-            # to match position coordinates with center of the image
-            x_pos -= self.pixel_size * (move_x + width)
-            y_pos += self.pixel_size * (move_y + height)
-
-            # calculate position increments depending on pixle size
-            if overlap_percentage > 0:
-                increment_x = overlap_px_w * self.pixel_size
-                increment_y = overlap_px_h * self.pixel_size
-            else:
-                increment_x = width * self.pixel_size
-                increment_y = height * self.pixel_size
-
-            list_pos_order: (
-                list[tuple[str, float, float, float] | tuple[str, float, float]]
-            ) = []
-            pos_count = 0
-            for r in range(scan_size_r):
-                if r % 2:  # for odd rows
-                    col = scan_size_c - 1
-                    for c in range(scan_size_c):
-                        if c == 0:
-                            y_pos -= increment_y
-                        pos_name = f"{name}_Pos{pos_count:03d}"
-                        if self._mmc.getFocusDevice():
-                            list_pos_order.append((pos_name, x_pos, y_pos, z_pos))
-                        else:
-                            list_pos_order.append((pos_name, x_pos, y_pos))
-                        if col > 0:
-                            col -= 1
-                            x_pos -= increment_x
-                        pos_count += 1
-                else:  # for even rows
-                    for c in range(scan_size_c):
-                        if r > 0 and c == 0:
-                            y_pos -= increment_y
-                        pos_name = f"{name}_Pos{pos_count:03d}"
-                        if self._mmc.getFocusDevice():
-                            list_pos_order.append((pos_name, x_pos, y_pos, z_pos))
-                        else:
-                            list_pos_order.append((pos_name, x_pos, y_pos))
-                        if c < scan_size_c - 1:
-                            x_pos += increment_x
-                        pos_count += 1
-
-            full_pos_list.extend(list_pos_order)  # type: ignore
-
-        return full_pos_list  # type: ignore
+        self._set_enabled(True)
+        self.buttons_wdg.cancel_button.hide()
+        self.buttons_wdg.pause_button.hide()
+        if self._include_run_button:
+            self.buttons_wdg.run_button.show()
+
+    def _on_mda_paused(self, paused: bool) -> None:
+        self.buttons_wdg.pause_button.setText("Go" if paused else "Pause")
 
     def get_state(self) -> MDASequence:  # sourcery skip: merge-dict-assign
         """Get current state of widget and build a useq.MDASequence.
@@ -552,7 +407,7 @@
         )
 
         stage_positions: list[dict] = []
-        for g in self._create_grid_coords():
+        for g in self._set_grid():
             pos = {"name": g[0], "x": g[1], "y": g[2]}
             if len(g) == 4:
                 pos["z"] = g[3]
@@ -566,7 +421,7 @@
             time_plan=time_plan,
         )
 
-    def _on_run_clicked(self) -> None:
+    def _start_scan(self) -> None:
 
         self.pixel_size = self._mmc.getPixelSizeUm()
 
@@ -575,28 +430,8 @@
             warnings.warn("Pixel Size not set.")
             return
 
-        super()._on_run_clicked()
-
-
-<<<<<<< HEAD
-=======
-class _TightCollapsible(QCollapsible):
-    def __init__(self, title: str, parent: QWidget | None = None):
-        super().__init__(title=title, parent=parent)
-        self.setSizePolicy(QSizePolicy.Policy.Minimum, QSizePolicy.Policy.Fixed)
-        self.layout().setSpacing(0)
-        self.layout().setContentsMargins(0, 0, 0, 0)
-
-
->>>>>>> fdebe9f1
-if __name__ == "__main__":
-    import sys
-
-    from qtpy.QtWidgets import QApplication
-
-    mmc = CMMCorePlus.instance()
-    mmc.loadSystemConfiguration()
-    app = QApplication(sys.argv)
-    win = SampleExplorerWidget(include_run_button=True)
-    win.show()
-    sys.exit(app.exec_())+        # construct a `useq.MDASequence` object from the values inserted in the widget
+        explore_sample = self.get_state()
+        # run the MDA experiment asynchronously
+        self._mmc.run_mda(explore_sample)
+        return