from __future__ import annotations

import warnings
from datetime import timedelta
from typing import TYPE_CHECKING, cast

from fonticon_mdi6 import MDI6
from pymmcore_plus import CMMCorePlus
from qtpy.QtCore import QSize, Qt, Signal
from qtpy.QtGui import QIcon
from qtpy.QtWidgets import (
    QAbstractSpinBox,
    QDoubleSpinBox,
    QGridLayout,
    QHBoxLayout,
    QLabel,
    QPushButton,
    QSizePolicy,
    QSpacerItem,
    QSpinBox,
    QTableWidget,
    QVBoxLayout,
    QWidget,
)
from superqt import QQuantity, fonticon
from useq import MDASequence, MultiPhaseTimePlan, TIntervalLoops

if TYPE_CHECKING:
    from typing_extensions import TypedDict

    class TimeDict(TypedDict, total=False):
        """Time plan dictionary."""

        phases: list
        interval: timedelta
        loops: int

    class MultiPhaseTimeDict:
        """MultiPhase time plan dictionary."""

        phases: list[TimeDict]


INTERVAL = 0
TIMEPOINTS = 1


<<<<<<< HEAD
INTERVAL = 0
TIMEPOINTS = 1


class TimePlanWidget(QGroupBox):
=======
class TimePlanWidget(QWidget):
>>>>>>> e719faa6
    """Widget providing options for setting up a timelapse acquisition.

    The `value()` method returns a dictionary with the current state of the widget, in a
    format that matches one of the [useq-schema MultiPhaseTimePlan
    specifications](https://pymmcore-plus.github.io/useq-schema/schema/axes/#useq.MultiPhaseTimePlan).

    Parameters
    ----------
    parent : QWidget | None
        Optional parent widget, by default None.
    mmcore : CMMCorePlus | None
        Optional [`pymmcore_plus.CMMCorePlus`][] micromanager core.
        By default, None. If not specified, the widget will use the active
        (or create a new)
        [`CMMCorePlus.instance`][pymmcore_plus.core._mmcore_plus.CMMCorePlus.instance].
    """

    valueChanged = Signal()
    _warning_widget: QWidget

    def __init__(
        self,
        parent: QWidget | None = None,
        *,
        mmcore: CMMCorePlus | None = None,
    ) -> None:
        super().__init__(parent=parent)

        self._mmc = mmcore or CMMCorePlus.instance()

        group_layout = QGridLayout()
        group_layout.setSpacing(15)
        group_layout.setContentsMargins(10, 10, 10, 10)
        self.setLayout(group_layout)

        # time table
        self._table = QTableWidget()
        self._table.setMinimumHeight(175)
        hdr = self._table.horizontalHeader()
        hdr.setSectionResizeMode(hdr.ResizeMode.Stretch)
        self._table.verticalHeader().setVisible(False)
        self._table.setTabKeyNavigation(True)
        self._table.setColumnCount(2)
        self._table.setRowCount(0)
        self._table.setHorizontalHeaderLabels(["Interval", "Timepoints"])
        group_layout.addWidget(self._table, 0, 0)

        # buttons
        buttons_wdg = QWidget()
        layout_buttons = QVBoxLayout()
        layout_buttons.setSpacing(10)
        layout_buttons.setContentsMargins(0, 0, 0, 0)
        buttons_wdg.setLayout(layout_buttons)

        min_size = 100
        self._add_button = QPushButton(text="Add")
        self._add_button.setMinimumWidth(min_size)
        self._remove_button = QPushButton(text="Remove")
        self._remove_button.setMinimumWidth(min_size)
        self._clear_button = QPushButton(text="Clear")
        self._clear_button.setMinimumWidth(min_size)

        self._add_button.clicked.connect(self._create_new_row)
        self._remove_button.clicked.connect(self._remove_selected_rows)
        self._clear_button.clicked.connect(self._clear)

        spacer = QSpacerItem(
            10, 0, QSizePolicy.Policy.Fixed, QSizePolicy.Policy.Expanding
        )

        layout_buttons.addWidget(self._add_button)
        layout_buttons.addWidget(self._remove_button)
        layout_buttons.addWidget(self._clear_button)
        layout_buttons.addItem(spacer)

        group_layout.addWidget(buttons_wdg, 0, 1)

        # warning Icon (exclamation mark)
        self._warning_icon = QLabel()
        self.setWarningIcon(MDI6.exclamation_thick)
        self._warning_icon.setAlignment(Qt.AlignmentFlag.AlignLeft)
        self._warning_icon.setSizePolicy(
            QSizePolicy.Policy.Fixed, QSizePolicy.Policy.Fixed
        )
        # warning message
        self._warning_msg = QLabel()
        self.setWarningMessage("Interval shorter than acquisition time per timepoint.")
        # warning widget (icon + message)
        self._warning_widget = QWidget()
        _warning_layout = QHBoxLayout()
        _warning_layout.setSpacing(0)
        _warning_layout.setContentsMargins(0, 0, 0, 0)
        self._warning_widget.setLayout(_warning_layout)
        _warning_layout.addWidget(self._warning_icon)
        _warning_layout.addWidget(self._warning_msg)
        self._warning_widget.setStyleSheet("color:magenta")
        self._warning_widget.hide()

        group_layout.addWidget(self._warning_widget, 1, 0, 1, 2)

        self._mmc.events.systemConfigurationLoaded.connect(self._clear)

        self.destroyed.connect(self._disconnect)

    def _create_new_row(
        self,
        interval: timedelta | None = None,
        loops: int | None = None,
    ) -> None:
        """Create a new row in the table."""
        val, u = (interval.total_seconds(), "s") if interval else (1, "s")
        quant_wdg = QQuantity(val, u)
        mag_spin = cast("QDoubleSpinBox", getattr(quant_wdg, "_mag_spinbox", None))
        if mag_spin is None:
            warnings.warn(
                "QQuantity._mag_spinbox not found, check superqt version.", stacklevel=1
            )

        mag_spin.setMinimum(0.0)
        mag_spin.wheelEvent = lambda event: None
        mag_spin.setAlignment(Qt.AlignmentFlag.AlignCenter)
        mag_spin.setButtonSymbols(QAbstractSpinBox.ButtonSymbols.NoButtons)
        quant_wdg.valueChanged.connect(self.valueChanged)

        time_spin = QSpinBox()
        time_spin.wheelEvent = lambda event: None
        time_spin.setRange(1, 1000000)
        time_spin.setValue(loops or 1)
        time_spin.setButtonSymbols(QAbstractSpinBox.ButtonSymbols.NoButtons)
        time_spin.setAlignment(Qt.AlignmentFlag.AlignCenter)
        time_spin.valueChanged.connect(self.valueChanged)

        idx = self._table.rowCount()
        self._table.insertRow(idx)
        self._table.setCellWidget(idx, INTERVAL, quant_wdg)
        self._table.setCellWidget(idx, TIMEPOINTS, time_spin)

        self.valueChanged.emit()

    def _remove_selected_rows(self) -> None:
        rows = {r.row() for r in self._table.selectedIndexes()}
        if not rows:
            return
        for idx in sorted(rows, reverse=True):
            self._table.removeRow(idx)
        self.valueChanged.emit()

    def _clear(self) -> None:
        """Clear the time table."""
        if self._table.rowCount():
            self._table.clearContents()
            self._table.setRowCount(0)
        self.valueChanged.emit()

    def setWarningMessage(self, msg: str) -> None:
        """Set the text of the warning message."""
        self._warning_msg.setText(msg)

    def setWarningIcon(self, icon: str | QIcon) -> None:
        """Set the icon of the warning message."""
        if isinstance(icon, str):
            _icon: QIcon = fonticon.icon(MDI6.exclamation_thick, color="magenta")
        else:
            _icon = icon
        self._warning_icon.setPixmap(_icon.pixmap(QSize(30, 30)))

    def setWarningVisible(self, visible: bool = True) -> None:
        """Set the visibility of the warning message."""
        self._warning_widget.setVisible(visible)

    def value(self) -> MultiPhaseTimeDict:
        """Return the current time plan as a dictionary.

        Note that the output will match the [useq-schema
        MultiPhaseTimePlan specifications](
        https://pymmcore-plus.github.io/useq-schema/schema/axes/#useq.MultiPhaseTimePlan
        ).
        """
        timeplan: MultiPhaseTimeDict = {"phases": []}  # type: ignore
        if not self._table.rowCount():
            return timeplan

        for row in range(self._table.rowCount()):
            interval = cast("QQuantity", self._table.cellWidget(row, INTERVAL))
            timepoints = cast("QSpinBox", self._table.cellWidget(row, TIMEPOINTS))
            timeplan["phases"].append(  # type: ignore
                {
                    "interval": interval.value().to_timedelta(),
                    "loops": timepoints.value(),
                }
            )
        return timeplan

    # t_plan is a TimeDicts/MultiPhaseTimeDict but it makes typing elsewhere harder
    def set_state(self, t_plan: dict) -> None:
        """Set the state of the widget.

        Parameters
        ----------
        t_plan : dict
            A dictionary following the [useq-schema TIntervalLoopsdictionary
            specifications](https://pymmcore-plus.github.io/useq-schema/schema/axes/#useq.TIntervalLoops)
            or the
            [useq-schema MultiPhaseTimePlan TIntervalLoopsdictionary specifications](
            https://pymmcore-plus.github.io/useq-schema/schema/axes/#useq.MultiPhaseTimePlan).

            If the [TIntervalLoopsdictionary](
            https://pymmcore-plus.github.io/useq-schema/schema/axes/#useq.TIntervalLoops
            ) `interval` key is not a `timedelta` object, it will be converted to a
            timedelta object and will be considered as expressed in seconds.
        """
        self._clear()

        tp = MDASequence(time_plan=t_plan).time_plan
        phases = tp.phases if isinstance(tp, MultiPhaseTimePlan) else [tp]
        for phase in phases:
            if not isinstance(phase, TIntervalLoops):
                raise ValueError("Time dicts must have both 'interval' and 'loops'.")
            self._create_new_row(interval=phase.interval, loops=phase.loops)

    def _disconnect(self) -> None:
        self._mmc.events.systemConfigurationLoaded.disconnect(self._clear)<|MERGE_RESOLUTION|>--- conflicted
+++ resolved
@@ -45,15 +45,7 @@
 TIMEPOINTS = 1
 
 
-<<<<<<< HEAD
-INTERVAL = 0
-TIMEPOINTS = 1
-
-
-class TimePlanWidget(QGroupBox):
-=======
 class TimePlanWidget(QWidget):
->>>>>>> e719faa6
     """Widget providing options for setting up a timelapse acquisition.
 
     The `value()` method returns a dictionary with the current state of the widget, in a
