from __future__ import annotations

<<<<<<< HEAD
import warnings
=======
>>>>>>> b8808f6a
from datetime import timedelta
from pathlib import Path
from typing import TYPE_CHECKING

from pymmcore_plus import CMMCorePlus
from qtpy import QtWidgets as QtW
<<<<<<< HEAD
from qtpy.QtCore import QSize, Qt
from qtpy.QtWidgets import (
    QCheckBox,
    QGroupBox,
    QScrollArea,
    QSizePolicy,
    QSpacerItem,
    QTabBar,
    QTabWidget,
    QVBoxLayout,
    QWidget,
)
from superqt.utils import signals_blocked
from useq import MDASequence, NoGrid, NoT, NoZ

from .._util import guess_channel_group, print_timedelta
=======
from qtpy.QtCore import Qt
from qtpy.QtWidgets import QScrollArea, QSizePolicy, QVBoxLayout, QWidget
from useq import MDASequence

from .._util import fmt_timedelta, guess_channel_group
>>>>>>> b8808f6a
from ._channel_table_widget import ChannelTable
from ._general_mda_widgets import _MDAControlButtons, _MDATimeLabel
from ._grid_widget import GridWidget
from ._positions_table_widget import PositionTable
from ._time_plan_widget import TimePlanWidget
from ._zstack_widget import ZStackWidget

if TYPE_CHECKING:
    from typing_extensions import TypedDict

    class PositionDict(TypedDict, total=False):
        """Position dictionary."""

        x: float | None
        y: float | None
        z: float | None
        name: str | None
        sequence: MDASequence | None
<<<<<<< HEAD

    class TimeDict(TypedDict, total=False):
        """Time plan dictionary."""

        phases: list
        interval: timedelta
        loops: int
        duration: timedelta
=======
>>>>>>> b8808f6a


LBL_SIZEPOLICY = QSizePolicy(QSizePolicy.Policy.Fixed, QSizePolicy.Policy.Fixed)

GROUP_STYLE = (
    "QGroupBox::indicator {border: 0px; width: 0px; height: 0px; border-radius: 0px;}"
)

CHANNELS = ("Channels", 0)
ZSTACK = ("zStack", 1)
POSITIONS = ("Positions", 2)
TIME = ("Time", 3)
GRID = ("Grid", 4)


class TabBar(QTabBar):
    """A TabBar subclass that allows to control the minimum width of each tab."""

    def __init__(self, parent: QWidget | None = None, *, checkbox_width: int = 0):
        super().__init__(parent)

        self._checkbox_width = checkbox_width

    def tabSizeHint(self, index: int) -> QSize:
        size = QTabBar.tabSizeHint(self, index)
        w = int(size.width() + self._checkbox_width)
        return QSize(w, size.height())


class Grid(GridWidget):
    """Sunclass GridWidget to emit valueChanged when grid is changed."""

    def __init__(self, parent: QWidget | None = None):
        super().__init__(parent=parent)

        self.layout().itemAt(2).widget().hide()

    def _update_info(self) -> None:
        super()._update_info()
        self.valueChanged.emit(self.value())


class MDAWidget(QWidget):
    """A Multi-dimensional acquisition Widget.

    The `MDAWidget` provides a GUI to construct a
    [`useq.MDASequence`](https://github.com/tlambert03/useq-schema) object.
    If the `include_run_button` parameter is set to `True`, a "run" button is added
    to the GUI and, when clicked, the generated
    [`useq.MDASequence`](https://github.com/tlambert03/useq-schema)
    is passed to the
    [`CMMCorePlus.instance`][pymmcore_plus.core._mmcore_plus.CMMCorePlus.run_mda]
    method and the acquisition
    is executed.

    Parameters
    ----------
    parent : QWidget | None
        Optional parent widget, by default None.
    include_run_button: bool
        By default, `False`. If `True`, a "run" button is added to the widget.
        The acquisition defined by the
        [`useq.MDASequence`](https://github.com/tlambert03/useq-schema)
        built through the widget is executed when clicked.
    mmcore : CMMCorePlus | None
        Optional [`pymmcore_plus.CMMCorePlus`][] micromanager core.
        By default, None. If not specified, the widget will use the active
        (or create a new)
        [`CMMCorePlus.instance`][pymmcore_plus.core._mmcore_plus.CMMCorePlus.instance].
    """

    def __init__(
        self,
        *,
        parent: QtW.QWidget | None = None,
        include_run_button: bool = False,
        mmcore: CMMCorePlus | None = None,
    ) -> None:
        super().__init__(parent=parent)

        self._mmc = mmcore or CMMCorePlus.instance()
        self._include_run_button = include_run_button

        # LAYOUT
        central_layout = QVBoxLayout()
        central_layout.setSpacing(20)
        central_layout.setContentsMargins(10, 10, 10, 10)

        # TABS
        self._tab = QTabWidget()

        self._tab_order: dict[str, int] = {
            CHANNELS[0]: CHANNELS[1],
            ZSTACK[0]: ZSTACK[1],
            POSITIONS[0]: POSITIONS[1],
            TIME[0]: TIME[1],
            GRID[0]: GRID[1],
        }

        # tab chackboxes
        self._checkbox_ch = QCheckBox("")
        self._checkbox_ch.setObjectName(CHANNELS[0])
        self._checkbox_ch.toggled.connect(self._on_tab_checkbox_toggled)
        self._checkbox_z = QCheckBox("")
        self._checkbox_z.setObjectName(ZSTACK[0])
        self._checkbox_z.toggled.connect(self._on_tab_checkbox_toggled)
        self._checkbox_t = QCheckBox("")
        self._checkbox_t.setObjectName(TIME[0])
        self._checkbox_t.toggled.connect(self._on_tab_checkbox_toggled)
        self._checkbox_t.toggled.connect(self._on_time_toggled)
        self._checkbox_p = QCheckBox("")
        self._checkbox_p.setObjectName(POSITIONS[0])
        self._checkbox_p.toggled.connect(self._on_tab_checkbox_toggled)
        self._checkbox_g = QCheckBox("")
        self._checkbox_g.setObjectName(GRID[0])
        self._checkbox_g.toggled.connect(self._on_tab_checkbox_toggled)

        # Widgets for Channels, Time, zStack, and Positions in the Scroll Area
        self.channel_groupbox = ChannelTable()
        self.channel_groupbox.setTitle("")
        self.channel_groupbox.setEnabled(False)
        self.channel_groupbox.valueChanged.connect(self._enable_run_btn)
        self.channel_groupbox.valueChanged.connect(self._update_total_time)
        self.channel_groupbox._advanced_cbox.toggled.connect(self._update_total_time)

        self.time_groupbox = TimePlanWidget()
        self.time_groupbox.setTitle("")
        self.time_groupbox.setCheckable(False)
        self.time_groupbox.setEnabled(False)
        self.time_groupbox.setStyleSheet(GROUP_STYLE)
        self.time_groupbox.valueChanged.connect(self._update_total_time)

        self.stack_groupbox = ZStackWidget()
        self.stack_groupbox.setTitle("")
        self.stack_groupbox.setCheckable(False)
        self.stack_groupbox.setEnabled(False)
        self.stack_groupbox.setStyleSheet(GROUP_STYLE)
        self.stack_groupbox.valueChanged.connect(self._update_total_time)

        self.position_groupbox = PositionTable()
        self.position_groupbox.setTitle("")
        self.position_groupbox.setCheckable(False)
        self.position_groupbox.setEnabled(False)
        self.position_groupbox.setStyleSheet(GROUP_STYLE)
        self.position_groupbox._advanced_cbox.toggled.connect(self._update_total_time)
        self.position_groupbox.valueChanged.connect(self._update_total_time)
        # below not using
        # position_groupbox.valueChanged.connect(
        #   lambda: self._on_tab_changed(POSITIONS[1])
        # ) because it would cause problems in closing the widget
        # (see conftest _run_after_each_test fixture)
        self.position_groupbox.valueChanged.connect(self._on_pos_tab_changed)

        self.grid_groupbox = QGroupBox()
        self.grid_groupbox.setLayout(QVBoxLayout())
        self.grid_groupbox.layout().setContentsMargins(0, 0, 0, 0)
        self.grid_groupbox.layout().setSpacing(0)
        self.grid_groupbox.setTitle("")
        self.grid_groupbox.setEnabled(False)
        self.grid_groupbox.setStyleSheet(GROUP_STYLE)
        self._mda_grid_wdg = Grid()
        self._mda_grid_wdg.valueChanged.connect(self._update_total_time)
        self.grid_groupbox.layout().addWidget(self._mda_grid_wdg)
        self._mda_grid_wdg.layout().itemAt(
            self._mda_grid_wdg.layout().count() - 1
        ).widget().hide()  # hide add grid button
        self._mda_grid_wdg.setMinimumHeight(self._mda_grid_wdg.sizeHint().height())

        # below the scroll area, tabs, some feedback widgets and buttons
        self.time_lbl = _MDATimeLabel()

        self.buttons_wdg = _MDAControlButtons()
        self.buttons_wdg.pause_button.hide()
        self.buttons_wdg.cancel_button.hide()
        self.buttons_wdg.run_button.hide()

        self._tabbar = TabBar(checkbox_width=self._checkbox_ch.sizeHint().width())
        self._tabbar.setMovable(True)

        # add tabs with checkbox
        _tabs = [
            (self.channel_groupbox, CHANNELS[0], CHANNELS[1], self._checkbox_ch),
            (self.stack_groupbox, ZSTACK[0], ZSTACK[1], self._checkbox_z, True),
            (self.position_groupbox, POSITIONS[0], POSITIONS[1], self._checkbox_p),
            (self.time_groupbox, TIME[0], TIME[1], self._checkbox_t),
            (self.grid_groupbox, GRID[0], GRID[1], self._checkbox_g, True),
        ]
        for _tab in sorted(_tabs, key=lambda x: x[2]):  # type: ignore
            self._add_new_tab(*_tab)

        self._tab.setTabBar(self._tabbar)

        central_layout.addWidget(self._tab)
        self._central_widget = QWidget()
        self._central_widget.setLayout(central_layout)

        # scroll area ana main layout
        scroll = QScrollArea()
        scroll.setWidgetResizable(True)
        scroll.setAlignment(Qt.AlignmentFlag.AlignCenter)
        scroll.setWidget(self._central_widget)

        self.setLayout(QVBoxLayout())
        self.layout().setSpacing(10)
        self.layout().setContentsMargins(10, 10, 10, 10)
        self.layout().addWidget(scroll)
        self.layout().addWidget(self.time_lbl)
        self.layout().addWidget(self.buttons_wdg)

        # CONNECTIONS

        # connect tabs
        self._tab.currentChanged.connect(self._on_tab_changed)
        self._tabbar.tabMoved.connect(self._on_tab_moved)
        # connect buttons
        self.buttons_wdg.pause_button.released.connect(self._mmc.mda.toggle_pause)
        self.buttons_wdg.cancel_button.released.connect(self._mmc.mda.cancel)
        # connect mmcore signals
        self._mmc.mda.events.sequenceStarted.connect(self._on_mda_started)
        self._mmc.mda.events.sequenceFinished.connect(self._on_mda_finished)
        self._mmc.events.systemConfigurationLoaded.connect(self._on_sys_cfg_loaded)
        self._mmc.events.configSet.connect(self._on_config_set)
        self._mmc.events.configGroupChanged.connect(self._on_config_set)
        self._mmc.events.channelGroupChanged.connect(self._on_channel_group_changed)

        # connect run button
        if self._include_run_button:
            self.buttons_wdg.run_button.clicked.connect(self._on_run_clicked)
            self.buttons_wdg.run_button.show()

        self._on_sys_cfg_loaded()

        self.destroyed.connect(self._disconnect)

    def _add_new_tab(
        self,
        widget: QWidget,
        tab_name: str,
        tab_index: int,
        checkbox: QCheckBox,
        spacer: bool = False,
    ) -> None:
        wdg = QWidget()
        wdg.setLayout(QVBoxLayout())
        wdg.layout().setContentsMargins(10, 10, 10, 10)
        wdg.layout().setSpacing(0)
        wdg.layout().addWidget(widget)
        if spacer:
            _spacer = QSpacerItem(0, 0, QSizePolicy.Minimum, QSizePolicy.Expanding)
            wdg.layout().addSpacerItem(_spacer)
        self._tab.addTab(wdg, "")
        self._tabbar.addTab(tab_name)
        self._tabbar.setTabData(tab_index, tab_name)
        self._tabbar.setTabButton(tab_index, QTabBar.ButtonPosition.LeftSide, checkbox)

    def _on_sys_cfg_loaded(self) -> None:
        if channel_group := self._mmc.getChannelGroup() or guess_channel_group():
            self._mmc.setChannelGroup(channel_group)
        self._on_tab_moved()
        self._enable_run_btn()
        self._update_total_time()

<<<<<<< HEAD
    def _on_config_set(self, group: str, preset: str) -> None:
        if group != self._mmc.getChannelGroup():
            return
        self._enable_run_btn()

    def _on_channel_group_changed(self, group: str) -> None:
        self._enable_run_btn()

    def _on_tab_moved(self) -> None:
        """Update tab order when a tab is moved."""
        for tb in range(self._tab.count()):
            self._tab_order[self._tabbar.tabData(tb)] = tb

    def _on_tab_changed(self, index: int) -> None:
        if index not in {self._tab_order[POSITIONS[0]], self._tab_order[GRID[0]]}:
            return
        if (
            self._checkbox_p.isChecked()
            and self.position_groupbox._table.rowCount() > 1
        ):
            if (
                self._checkbox_g.isChecked()
                and self._mda_grid_wdg.tab.currentIndex() in {1, 2}
            ):
                warnings.warn(
                    "'Absolute' grid modes are not supported "
                    "with multiple positions.",
                    stacklevel=2,
                )
                with signals_blocked(self._checkbox_g):
                    self._checkbox_g.setChecked(False)
                    self.grid_groupbox.setEnabled(False)
            self._mda_grid_wdg.tab.setTabEnabled(1, False)
            self._mda_grid_wdg.tab.setTabEnabled(2, False)
        else:
            self._mda_grid_wdg.tab.setTabEnabled(1, True)
            self._mda_grid_wdg.tab.setTabEnabled(2, True)

    def _on_pos_tab_changed(self) -> None:
        # not using .connect(lambda: self._on_tab_changed(POSITIONS[1]))
        # because it would cause problems in closing the widget
        # (see conftest _run_after_each_test fixture)
        self._on_tab_changed(POSITIONS[1])

    def _on_tab_checkbox_toggled(self, checked: bool) -> None:
        _sender = self.sender().objectName()
        if _sender == CHANNELS[0]:
            self._tab.setCurrentIndex(self._tab_order[CHANNELS[0]])
            self.channel_groupbox.setEnabled(checked)
            self._enable_run_btn()
        elif _sender == ZSTACK[0]:
            self._tab.setCurrentIndex(self._tab_order[ZSTACK[0]])
            self.stack_groupbox.setEnabled(checked)
        elif _sender == POSITIONS[0]:
            self._tab.setCurrentIndex(self._tab_order[POSITIONS[0]])
            self.position_groupbox.setEnabled(checked)
            self._on_pos_tab_changed()
        elif _sender == TIME[0]:
            self._tab.setCurrentIndex(self._tab_order[TIME[0]])
            self.time_groupbox.setEnabled(checked)
        elif _sender == GRID[0]:
            self._tab.setCurrentIndex(self._tab_order[GRID[0]])
            self.grid_groupbox.setEnabled(checked)
        self._update_total_time()

    def _enable_run_btn(self) -> None:
        """Enable run button.

        ...if there is a channel group and a preset selected or the channel checkbox
        is checked and there is at least one channel selected.
        """
        if self._mmc.getChannelGroup() and self._mmc.getCurrentConfig(
            self._mmc.getChannelGroup()
        ):
            if (
                self._checkbox_ch.isChecked()
                and not self.channel_groupbox._table.rowCount()
            ):
                self.buttons_wdg.run_button.setEnabled(False)
            else:
                self.buttons_wdg.run_button.setEnabled(True)

        elif (
            not self._checkbox_ch.isChecked()
            or not self.channel_groupbox._table.rowCount()
        ):
            self.buttons_wdg.run_button.setEnabled(False)

        else:
            self.buttons_wdg.run_button.setEnabled(True)

    def _set_enabled(self, enabled: bool) -> None:
        self.buttons_wdg.acquisition_order_comboBox.setEnabled(enabled)
        self._checkbox_ch.setEnabled(enabled)
        self.channel_groupbox.setEnabled(
            enabled if self._checkbox_ch.isChecked() else False
        )
        self._checkbox_z.setEnabled(enabled)
        self.stack_groupbox.setEnabled(
            enabled if self._checkbox_z.isChecked() else False
        )
        self._checkbox_p.setEnabled(enabled)
        self.position_groupbox.setEnabled(
            enabled if self._checkbox_p.isChecked() else False
        )
        self._checkbox_t.setEnabled(enabled)
        self.time_groupbox.setEnabled(
            enabled if self._checkbox_t.isChecked() else False
        )
        self._checkbox_g.setEnabled(enabled)
        self.grid_groupbox.setEnabled(
            enabled if self._checkbox_g.isChecked() else False
        )
=======
    def _set_enabled(self, enabled: bool) -> None:
        self.time_groupbox.setEnabled(enabled)
        self.buttons_wdg.acquisition_order_comboBox.setEnabled(enabled)
        self.channel_groupbox.setEnabled(enabled)
        self.position_groupbox.setEnabled(enabled)
        self.stack_groupbox.setEnabled(enabled)
>>>>>>> b8808f6a

    def _on_mda_started(self) -> None:
        self._set_enabled(False)
        if self._include_run_button:
            self.buttons_wdg.pause_button.show()
            self.buttons_wdg.cancel_button.show()
        self.buttons_wdg.run_button.hide()

    def _on_mda_finished(self) -> None:
        self._set_enabled(True)
        self.buttons_wdg.pause_button.hide()
        self.buttons_wdg.cancel_button.hide()
        if self._include_run_button:
            self.buttons_wdg.run_button.show()

    def _on_mda_paused(self, paused: bool) -> None:
        self.buttons_wdg.pause_button.setText("Resume" if paused else "Pause")

    def set_state(self, state: dict | MDASequence | str | Path) -> None:
        """Set current state of MDA widget.

        Parameters
        ----------
        state : dict | MDASequence | str | Path
            MDASequence state in the form of a dict, MDASequence object, or a str or
            Path pointing to a sequence.yaml file
        """
        # sourcery skip: low-code-quality
        if isinstance(state, (str, Path)):
            state = MDASequence.parse_file(state)
        elif isinstance(state, dict):
            state = MDASequence(**state)
        if not isinstance(state, MDASequence):
            raise TypeError("state must be an MDASequence, dict, or yaml file")

        self.buttons_wdg.acquisition_order_comboBox.setCurrentText(state.axis_order)

        # set channel table
        if state.channels:
            self._checkbox_ch.setChecked(True)
            self.channel_groupbox.set_state([c.dict() for c in state.channels])

        # set Z
        if state.z_plan:
            self._checkbox_z.setChecked(True)
            self.stack_groupbox.set_state(state.z_plan.dict())
        else:
            self._checkbox_z.setChecked(False)

        # set time
        if state.time_plan:
            self._checkbox_t.setChecked(True)
            self.time_groupbox.set_state(state.time_plan.dict())
        else:
            self._checkbox_t.setChecked(False)

        # set stage positions
        if state.stage_positions:
<<<<<<< HEAD
            self._checkbox_p.setChecked(True)
=======
            self.position_groupbox.setChecked(True)
>>>>>>> b8808f6a
            self.position_groupbox.set_state(list(state.stage_positions))
        else:
            self._checkbox_p.setChecked(False)

        # set grid
        if state.grid_plan:
            self._checkbox_g.setChecked(True)
            self._mda_grid_wdg.set_state(state.grid_plan)
        else:
            self._checkbox_g.setChecked(False)

    def get_state(self) -> MDASequence:
        """Get current state of widget and build a useq.MDASequence.

        Returns
        -------
        useq.MDASequence
        """
        channels = (
            self.channel_groupbox.value()
            if self._checkbox_ch.isChecked()
            else [
                {
                    "config": self._mmc.getCurrentConfig(self._mmc.getChannelGroup()),
                    "group": self._mmc.getChannelGroup(),
                    "exposure": self._mmc.getExposure(),
                    "z_offset": 0.0,
                    "do_stack": True,
                    "acquire_every": 1,
                }
            ]
        )

        z_plan = self.stack_groupbox.value() if self._checkbox_z.isChecked() else NoZ()

        time_plan = (
            self.time_groupbox.value()
            if self._checkbox_t.isChecked()
            and self.time_groupbox._table.rowCount() >= 1
            else NoT()
        )

        stage_positions: list[PositionDict] = []
<<<<<<< HEAD
        if self._checkbox_p.isChecked():
=======
        if self.position_groupbox.isChecked():
>>>>>>> b8808f6a
            for p in self.position_groupbox.value():
                if p.get("sequence"):
                    p_sequence = MDASequence(**p.get("sequence"))  # type: ignore
                    p_sequence = p_sequence.replace(
                        axis_order=self.buttons_wdg.acquisition_order_comboBox.currentText()
                    )
                    p["sequence"] = p_sequence

                stage_positions.append(p)

        if not stage_positions:
            stage_positions = self._get_current_position()
<<<<<<< HEAD

        grid_plan = (
            self._mda_grid_wdg.value() if self._checkbox_g.isChecked() else NoGrid()
        )
=======
>>>>>>> b8808f6a

        return MDASequence(
            axis_order=self.buttons_wdg.acquisition_order_comboBox.currentText(),
            channels=channels,
            stage_positions=stage_positions,
            z_plan=z_plan,
            time_plan=time_plan,
            grid_plan=grid_plan,
        )

    def _get_current_position(self) -> list[PositionDict]:
        return [
            {
                "name": "Pos000",
                "x": (
                    self._mmc.getXPosition() if self._mmc.getXYStageDevice() else None
                ),
                "y": (
                    self._mmc.getYPosition() if self._mmc.getXYStageDevice() else None
                ),
                "z": (self._mmc.getZPosition() if self._mmc.getFocusDevice() else None),
            }
        ]

    def _on_run_clicked(self) -> None:
        """Run the MDA sequence experiment."""
        # construct a `useq.MDASequence` object from the values inserted in the widget
        experiment = self.get_state()
        # run the MDA experiment asynchronously
        self._mmc.run_mda(experiment)
        return

    def _on_time_toggled(self, checked: bool) -> None:
        """Hide the warning if the time groupbox is unchecked."""
        if not checked and self.time_groupbox._warning_widget.isVisible():
            self.time_groupbox.setWarningVisible(False)
        else:
            self._update_total_time()

    def _update_total_time(self) -> None:
        """Calculate the minimum total acquisition time info."""
        # TODO: fix me!!!!!
        if self._mmc.getChannelGroup() and self._mmc.getCurrentConfig(
            self._mmc.getChannelGroup()
        ):
            if (
                self._checkbox_ch.isChecked()
                and not self.channel_groupbox._table.rowCount()
            ):
                self.time_lbl._total_time_lbl.setText(
                    "Minimum total acquisition time: 0 sec."
                )
                return

        elif (
            not self._checkbox_ch.isChecked()
            or not self.channel_groupbox._table.rowCount()
        ):
            self.time_lbl._total_time_lbl.setText(
                "Minimum total acquisition time: 0 sec."
            )
            return

        total_time: float = 0.0
        _per_timepoints: dict[int, float] = {}
        t_per_tp_msg = ""

        for e in self.get_state():
            if e.exposure is None:
                continue

            total_time = total_time + (e.exposure / 1000)
<<<<<<< HEAD
            if self._checkbox_t.isChecked() and self.time_groupbox.value():
=======
            if self.time_groupbox.isChecked() and self.time_groupbox.value():
>>>>>>> b8808f6a
                _t = e.index["t"]
                _exp = e.exposure / 1000
                _per_timepoints[_t] = _per_timepoints.get(_t, 0) + _exp

        if _per_timepoints:
            time_value = self.time_groupbox.value()

            intervals = []
<<<<<<< HEAD
            if "phases" in time_value:
                for phase in time_value["phases"]:
                    interval = phase["interval"].total_seconds()
                    intervals.append(interval)

                    if phase.get("loops") is not None:
                        total_time = total_time + (phase["loops"] - 1) * interval
                    else:
                        total_time = total_time + phase["duration"].total_seconds()

            else:
                interval = time_value["interval"].total_seconds()
                intervals.append(interval)
                total_time = total_time + (time_value["loops"] - 1) * interval
=======
            for phase in time_value["phases"]:  # type: ignore
                interval = phase["interval"].total_seconds()
                intervals.append(interval)
                timepoints = phase["loops"]
                total_time = total_time + (timepoints - 1) * interval
>>>>>>> b8808f6a

            # check if the interval(s) is smaller than the sum of the exposure times
            sum_ch_exp = sum(
                (c["exposure"] / 1000)
                for c in self.channel_groupbox.value()
                if c["exposure"] is not None
            )
            for i in intervals:
                if 0 < i < sum_ch_exp:
                    self.time_groupbox.setWarningVisible(True)
                    break
                else:
                    self.time_groupbox.setWarningVisible(False)

            # group by time
            _group_by_time: dict[float, list[int]] = {
                n: [k for k in _per_timepoints if _per_timepoints[k] == n]
                for n in set(_per_timepoints.values())
            }

            t_per_tp_msg = "Minimum acquisition time per timepoint: "

            if len(_group_by_time) == 1:
                t_per_tp_msg = (
                    f"\n{t_per_tp_msg}"
<<<<<<< HEAD
                    f"{print_timedelta(timedelta(seconds=_per_timepoints[0]))}"
=======
                    f"{fmt_timedelta(timedelta(seconds=_per_timepoints[0]))}"
>>>>>>> b8808f6a
                )
            else:
                acq_min = timedelta(seconds=min(_per_timepoints.values()))
                t_per_tp_msg = (
<<<<<<< HEAD
                    f"\n{t_per_tp_msg}{print_timedelta(acq_min)}"
                    if self._checkbox_t.isChecked() and self.time_groupbox.value()
=======
                    f"\n{t_per_tp_msg}{fmt_timedelta(acq_min)}"
                    if self.time_groupbox.isChecked() and self.time_groupbox.value()
>>>>>>> b8808f6a
                    else ""
                )
        else:
            t_per_tp_msg = ""

        _min_tot_time = (
            "Minimum total acquisition time: "
<<<<<<< HEAD
            f"{print_timedelta(timedelta(seconds=total_time))}"
        )
        self.time_lbl._total_time_lbl.setText(f"{_min_tot_time}{t_per_tp_msg}")

    def _disconnect(self) -> None:
        self._mmc.mda.events.sequenceStarted.disconnect(self._on_mda_started)
        self._mmc.mda.events.sequenceFinished.disconnect(self._on_mda_finished)
        self._mmc.events.systemConfigurationLoaded.disconnect(self._on_sys_cfg_loaded)
        self._mmc.events.configSet.disconnect(self._on_config_set)
        self._mmc.events.configGroupChanged.disconnect(self._on_config_set)
        self._mmc.events.channelGroupChanged.disconnect(self._on_channel_group_changed)
=======
            f"{fmt_timedelta(timedelta(seconds=total_time))}"
        )
        self.time_lbl._total_time_lbl.setText(f"{_min_tot_time}{t_per_tp_msg}")
>>>>>>> b8808f6a
<|MERGE_RESOLUTION|>--- conflicted
+++ resolved
@@ -1,16 +1,12 @@
 from __future__ import annotations
 
-<<<<<<< HEAD
 import warnings
-=======
->>>>>>> b8808f6a
 from datetime import timedelta
 from pathlib import Path
 from typing import TYPE_CHECKING
 
 from pymmcore_plus import CMMCorePlus
 from qtpy import QtWidgets as QtW
-<<<<<<< HEAD
 from qtpy.QtCore import QSize, Qt
 from qtpy.QtWidgets import (
     QCheckBox,
@@ -26,14 +22,7 @@
 from superqt.utils import signals_blocked
 from useq import MDASequence, NoGrid, NoT, NoZ
 
-from .._util import guess_channel_group, print_timedelta
-=======
-from qtpy.QtCore import Qt
-from qtpy.QtWidgets import QScrollArea, QSizePolicy, QVBoxLayout, QWidget
-from useq import MDASequence
-
 from .._util import fmt_timedelta, guess_channel_group
->>>>>>> b8808f6a
 from ._channel_table_widget import ChannelTable
 from ._general_mda_widgets import _MDAControlButtons, _MDATimeLabel
 from ._grid_widget import GridWidget
@@ -52,17 +41,6 @@
         z: float | None
         name: str | None
         sequence: MDASequence | None
-<<<<<<< HEAD
-
-    class TimeDict(TypedDict, total=False):
-        """Time plan dictionary."""
-
-        phases: list
-        interval: timedelta
-        loops: int
-        duration: timedelta
-=======
->>>>>>> b8808f6a
 
 
 LBL_SIZEPOLICY = QSizePolicy(QSizePolicy.Policy.Fixed, QSizePolicy.Policy.Fixed)
@@ -325,7 +303,6 @@
         self._enable_run_btn()
         self._update_total_time()
 
-<<<<<<< HEAD
     def _on_config_set(self, group: str, preset: str) -> None:
         if group != self._mmc.getChannelGroup():
             return
@@ -439,14 +416,6 @@
         self.grid_groupbox.setEnabled(
             enabled if self._checkbox_g.isChecked() else False
         )
-=======
-    def _set_enabled(self, enabled: bool) -> None:
-        self.time_groupbox.setEnabled(enabled)
-        self.buttons_wdg.acquisition_order_comboBox.setEnabled(enabled)
-        self.channel_groupbox.setEnabled(enabled)
-        self.position_groupbox.setEnabled(enabled)
-        self.stack_groupbox.setEnabled(enabled)
->>>>>>> b8808f6a
 
     def _on_mda_started(self) -> None:
         self._set_enabled(False)
@@ -505,11 +474,7 @@
 
         # set stage positions
         if state.stage_positions:
-<<<<<<< HEAD
             self._checkbox_p.setChecked(True)
-=======
-            self.position_groupbox.setChecked(True)
->>>>>>> b8808f6a
             self.position_groupbox.set_state(list(state.stage_positions))
         else:
             self._checkbox_p.setChecked(False)
@@ -545,19 +510,10 @@
 
         z_plan = self.stack_groupbox.value() if self._checkbox_z.isChecked() else NoZ()
 
-        time_plan = (
-            self.time_groupbox.value()
-            if self._checkbox_t.isChecked()
-            and self.time_groupbox._table.rowCount() >= 1
-            else NoT()
-        )
+        time_plan = self.time_groupbox.value() if self._uses_time() else NoT()
 
         stage_positions: list[PositionDict] = []
-<<<<<<< HEAD
         if self._checkbox_p.isChecked():
-=======
-        if self.position_groupbox.isChecked():
->>>>>>> b8808f6a
             for p in self.position_groupbox.value():
                 if p.get("sequence"):
                     p_sequence = MDASequence(**p.get("sequence"))  # type: ignore
@@ -570,13 +526,10 @@
 
         if not stage_positions:
             stage_positions = self._get_current_position()
-<<<<<<< HEAD
 
         grid_plan = (
             self._mda_grid_wdg.value() if self._checkbox_g.isChecked() else NoGrid()
         )
-=======
->>>>>>> b8808f6a
 
         return MDASequence(
             axis_order=self.buttons_wdg.acquisition_order_comboBox.currentText(),
@@ -615,6 +568,11 @@
             self.time_groupbox.setWarningVisible(False)
         else:
             self._update_total_time()
+
+    def _uses_time(self) -> bool:
+        """Hacky method to check whether the timebox is selected with any timepoints."""
+        has_phases = self.time_groupbox.value()["phases"]  # type: ignore
+        return bool(self._checkbox_t.isChecked() and has_phases)
 
     def _update_total_time(self) -> None:
         """Calculate the minimum total acquisition time info."""
@@ -649,11 +607,7 @@
                 continue
 
             total_time = total_time + (e.exposure / 1000)
-<<<<<<< HEAD
-            if self._checkbox_t.isChecked() and self.time_groupbox.value():
-=======
-            if self.time_groupbox.isChecked() and self.time_groupbox.value():
->>>>>>> b8808f6a
+            if self._uses_time():
                 _t = e.index["t"]
                 _exp = e.exposure / 1000
                 _per_timepoints[_t] = _per_timepoints.get(_t, 0) + _exp
@@ -662,28 +616,13 @@
             time_value = self.time_groupbox.value()
 
             intervals = []
-<<<<<<< HEAD
-            if "phases" in time_value:
-                for phase in time_value["phases"]:
-                    interval = phase["interval"].total_seconds()
-                    intervals.append(interval)
-
-                    if phase.get("loops") is not None:
-                        total_time = total_time + (phase["loops"] - 1) * interval
-                    else:
-                        total_time = total_time + phase["duration"].total_seconds()
-
-            else:
-                interval = time_value["interval"].total_seconds()
-                intervals.append(interval)
-                total_time = total_time + (time_value["loops"] - 1) * interval
-=======
             for phase in time_value["phases"]:  # type: ignore
                 interval = phase["interval"].total_seconds()
                 intervals.append(interval)
-                timepoints = phase["loops"]
-                total_time = total_time + (timepoints - 1) * interval
->>>>>>> b8808f6a
+                if phase.get("loops") is not None:
+                    total_time = total_time + (phase["loops"] - 1) * interval
+                else:
+                    total_time = total_time + phase["duration"].total_seconds()
 
             # check if the interval(s) is smaller than the sum of the exposure times
             sum_ch_exp = sum(
@@ -709,22 +648,13 @@
             if len(_group_by_time) == 1:
                 t_per_tp_msg = (
                     f"\n{t_per_tp_msg}"
-<<<<<<< HEAD
-                    f"{print_timedelta(timedelta(seconds=_per_timepoints[0]))}"
-=======
                     f"{fmt_timedelta(timedelta(seconds=_per_timepoints[0]))}"
->>>>>>> b8808f6a
                 )
             else:
                 acq_min = timedelta(seconds=min(_per_timepoints.values()))
                 t_per_tp_msg = (
-<<<<<<< HEAD
-                    f"\n{t_per_tp_msg}{print_timedelta(acq_min)}"
-                    if self._checkbox_t.isChecked() and self.time_groupbox.value()
-=======
                     f"\n{t_per_tp_msg}{fmt_timedelta(acq_min)}"
-                    if self.time_groupbox.isChecked() and self.time_groupbox.value()
->>>>>>> b8808f6a
+                    if self._uses_time()
                     else ""
                 )
         else:
@@ -732,8 +662,7 @@
 
         _min_tot_time = (
             "Minimum total acquisition time: "
-<<<<<<< HEAD
-            f"{print_timedelta(timedelta(seconds=total_time))}"
+            f"{fmt_timedelta(timedelta(seconds=total_time))}"
         )
         self.time_lbl._total_time_lbl.setText(f"{_min_tot_time}{t_per_tp_msg}")
 
@@ -743,9 +672,4 @@
         self._mmc.events.systemConfigurationLoaded.disconnect(self._on_sys_cfg_loaded)
         self._mmc.events.configSet.disconnect(self._on_config_set)
         self._mmc.events.configGroupChanged.disconnect(self._on_config_set)
-        self._mmc.events.channelGroupChanged.disconnect(self._on_channel_group_changed)
-=======
-            f"{fmt_timedelta(timedelta(seconds=total_time))}"
-        )
-        self.time_lbl._total_time_lbl.setText(f"{_min_tot_time}{t_per_tp_msg}")
->>>>>>> b8808f6a
+        self._mmc.events.channelGroupChanged.disconnect(self._on_channel_group_changed)