from __future__ import annotations

import warnings
from datetime import timedelta
from pathlib import Path
from typing import TYPE_CHECKING

from pymmcore_plus import CMMCorePlus
from qtpy import QtWidgets as QtW
<<<<<<< HEAD
from qtpy.QtCore import QSize, Qt
from qtpy.QtWidgets import (
    QCheckBox,
    QGroupBox,
    QScrollArea,
    QSizePolicy,
    QSpacerItem,
    QTabBar,
    QTabWidget,
    QVBoxLayout,
    QWidget,
)
from superqt.utils import signals_blocked
from useq import MDASequence, NoGrid, NoT, NoZ
=======
from qtpy.QtCore import Qt
from qtpy.QtWidgets import QGroupBox, QScrollArea, QSizePolicy, QVBoxLayout, QWidget
from useq import MDASequence
>>>>>>> e719faa6

from .._util import fmt_timedelta, guess_channel_group
from ._channel_table_widget import ChannelTable
from ._general_mda_widgets import _MDAControlButtons, _MDATimeLabel
from ._grid_widget import GridWidget
from ._positions_table_widget import PositionTable
from ._time_plan_widget import TimePlanWidget
from ._zstack_widget import ZStackWidget

if TYPE_CHECKING:
    from typing_extensions import TypedDict

    class PositionDict(TypedDict, total=False):
        """Position dictionary."""

        x: float | None
        y: float | None
        z: float | None
        name: str | None
        sequence: MDASequence | None


LBL_SIZEPOLICY = QSizePolicy(QSizePolicy.Policy.Fixed, QSizePolicy.Policy.Fixed)

GROUP_STYLE = (
    "QGroupBox::indicator {border: 0px; width: 0px; height: 0px; border-radius: 0px;}"
)

CHANNELS = ("Channels", 0)
ZSTACK = ("zStack", 1)
POSITIONS = ("Positions", 2)
TIME = ("Time", 3)
GRID = ("Grid", 4)


class TabBar(QTabBar):
    """A TabBar subclass that allows to control the minimum width of each tab."""

    def __init__(self, parent: QWidget | None = None, *, checkbox_width: int = 0):
        super().__init__(parent)

        self._checkbox_width = checkbox_width

    def tabSizeHint(self, index: int) -> QSize:
        size = QTabBar.tabSizeHint(self, index)
        w = int(size.width() + self._checkbox_width)
        return QSize(w, size.height())


class Grid(GridWidget):
    """Sunclass GridWidget to emit valueChanged when grid is changed."""

    def __init__(self, parent: QWidget | None = None):
        super().__init__(parent=parent)

        self.layout().itemAt(2).widget().hide()

    def _update_info(self) -> None:
        super()._update_info()
        self.valueChanged.emit(self.value())


class MDAWidget(QWidget):
    """A Multi-dimensional acquisition Widget.

    The `MDAWidget` provides a GUI to construct a
    [`useq.MDASequence`](https://github.com/tlambert03/useq-schema) object.
    If the `include_run_button` parameter is set to `True`, a "run" button is added
    to the GUI and, when clicked, the generated
    [`useq.MDASequence`](https://github.com/tlambert03/useq-schema)
    is passed to the
    [`CMMCorePlus.instance`][pymmcore_plus.core._mmcore_plus.CMMCorePlus.run_mda]
    method and the acquisition
    is executed.

    Parameters
    ----------
    parent : QWidget | None
        Optional parent widget, by default None.
    include_run_button: bool
        By default, `False`. If `True`, a "run" button is added to the widget.
        The acquisition defined by the
        [`useq.MDASequence`](https://github.com/tlambert03/useq-schema)
        built through the widget is executed when clicked.
    mmcore : CMMCorePlus | None
        Optional [`pymmcore_plus.CMMCorePlus`][] micromanager core.
        By default, None. If not specified, the widget will use the active
        (or create a new)
        [`CMMCorePlus.instance`][pymmcore_plus.core._mmcore_plus.CMMCorePlus.instance].
    """

    def __init__(
        self,
        *,
        parent: QtW.QWidget | None = None,
        include_run_button: bool = False,
        mmcore: CMMCorePlus | None = None,
    ) -> None:
        super().__init__(parent=parent)

        self._mmc = mmcore or CMMCorePlus.instance()
        self._include_run_button = include_run_button

<<<<<<< HEAD
        # LAYOUT
        central_layout = QVBoxLayout()
        central_layout.setSpacing(20)
        central_layout.setContentsMargins(10, 10, 10, 10)

        # TABS
        self._tab = QTabWidget()

        self._tab_order: dict[str, int] = {
            CHANNELS[0]: CHANNELS[1],
            ZSTACK[0]: ZSTACK[1],
            POSITIONS[0]: POSITIONS[1],
            TIME[0]: TIME[1],
            GRID[0]: GRID[1],
        }

        # tab chackboxes
        self._checkbox_ch = QCheckBox("")
        self._checkbox_ch.setObjectName(CHANNELS[0])
        self._checkbox_ch.toggled.connect(self._on_tab_checkbox_toggled)
        self._checkbox_z = QCheckBox("")
        self._checkbox_z.setObjectName(ZSTACK[0])
        self._checkbox_z.toggled.connect(self._on_tab_checkbox_toggled)
        self._checkbox_t = QCheckBox("")
        self._checkbox_t.setObjectName(TIME[0])
        self._checkbox_t.toggled.connect(self._on_tab_checkbox_toggled)
        self._checkbox_t.toggled.connect(self._on_time_toggled)
        self._checkbox_p = QCheckBox("")
        self._checkbox_p.setObjectName(POSITIONS[0])
        self._checkbox_p.toggled.connect(self._on_tab_checkbox_toggled)
        self._checkbox_g = QCheckBox("")
        self._checkbox_g.setObjectName(GRID[0])
        self._checkbox_g.toggled.connect(self._on_tab_checkbox_toggled)

        # Widgets for Channels, Time, zStack, and Positions in the Scroll Area
        self.channel_groupbox = ChannelTable()
        self.channel_groupbox.setTitle("")
        self.channel_groupbox.setEnabled(False)
        self.channel_groupbox.valueChanged.connect(self._enable_run_btn)
        self.channel_groupbox.valueChanged.connect(self._update_total_time)
        self.channel_groupbox._advanced_cbox.toggled.connect(self._update_total_time)

        self.time_groupbox = TimePlanWidget()
        self.time_groupbox.setTitle("")
        self.time_groupbox.setCheckable(False)
        self.time_groupbox.setEnabled(False)
        self.time_groupbox.setStyleSheet(GROUP_STYLE)
        self.time_groupbox.valueChanged.connect(self._update_total_time)

        self.stack_groupbox = ZStackWidget()
        self.stack_groupbox.setTitle("")
        self.stack_groupbox.setCheckable(False)
        self.stack_groupbox.setEnabled(False)
        self.stack_groupbox.setStyleSheet(GROUP_STYLE)
        self.stack_groupbox.valueChanged.connect(self._update_total_time)

        self.position_groupbox = PositionTable()
        self.position_groupbox.setTitle("")
        self.position_groupbox.setCheckable(False)
        self.position_groupbox.setEnabled(False)
        self.position_groupbox.setStyleSheet(GROUP_STYLE)
        self.position_groupbox._advanced_cbox.toggled.connect(self._update_total_time)
        self.position_groupbox.valueChanged.connect(self._update_total_time)
        # below not using
        # position_groupbox.valueChanged.connect(
        #   lambda: self._on_tab_changed(POSITIONS[1])
        # ) because it would cause problems in closing the widget
        # (see conftest _run_after_each_test fixture)
        self.position_groupbox.valueChanged.connect(self._on_pos_tab_changed)

        self.grid_groupbox = QGroupBox()
        self.grid_groupbox.setLayout(QVBoxLayout())
        self.grid_groupbox.layout().setContentsMargins(0, 0, 0, 0)
        self.grid_groupbox.layout().setSpacing(0)
        self.grid_groupbox.setTitle("")
        self.grid_groupbox.setEnabled(False)
        self.grid_groupbox.setStyleSheet(GROUP_STYLE)
        self._mda_grid_wdg = Grid()
        self._mda_grid_wdg.valueChanged.connect(self._update_total_time)
        self.grid_groupbox.layout().addWidget(self._mda_grid_wdg)
        self._mda_grid_wdg.layout().itemAt(
            self._mda_grid_wdg.layout().count() - 1
        ).widget().hide()  # hide add grid button
        self._mda_grid_wdg.setMinimumHeight(self._mda_grid_wdg.sizeHint().height())

        # below the scroll area, tabs, some feedback widgets and buttons
=======
        # Widgets for Channels, Time, ZStack, and Positions in the Scroll Area
        self.channel_wdg = ChannelTable()
        self.time_wdg = TimePlanWidget()
        self.stack_wdg = ZStackWidget()
        self.position_wdg = PositionTable()

        # TO BE REMOVED WHEN SWITCHING TO A MDA WITH TABS
        self.ch_wdg = self._wdg_as_groupbox(self.channel_wdg, "Channels")
        self.t_wdg = self._wdg_as_groupbox(self.time_wdg, "Time")
        self.z_wdg = self._wdg_as_groupbox(self.stack_wdg, "Z Stack")
        self.p_wdg = self._wdg_as_groupbox(self.position_wdg, "Positions")

        # below the scroll area, some feedback widgets and buttons
>>>>>>> e719faa6
        self.time_lbl = _MDATimeLabel()

        self.buttons_wdg = _MDAControlButtons()
        self.buttons_wdg.pause_button.hide()
        self.buttons_wdg.cancel_button.hide()
        self.buttons_wdg.run_button.hide()

        self._tabbar = TabBar(checkbox_width=self._checkbox_ch.sizeHint().width())
        self._tabbar.setMovable(True)

<<<<<<< HEAD
        # add tabs with checkbox
        _tabs = [
            (self.channel_groupbox, CHANNELS[0], CHANNELS[1], self._checkbox_ch),
            (self.stack_groupbox, ZSTACK[0], ZSTACK[1], self._checkbox_z, True),
            (self.position_groupbox, POSITIONS[0], POSITIONS[1], self._checkbox_p),
            (self.time_groupbox, TIME[0], TIME[1], self._checkbox_t),
            (self.grid_groupbox, GRID[0], GRID[1], self._checkbox_g, True),
        ]
        for _tab in sorted(_tabs, key=lambda x: x[2]):  # type: ignore
            self._add_new_tab(*_tab)

        self._tab.setTabBar(self._tabbar)

        central_layout.addWidget(self._tab)
=======
        central_layout = QVBoxLayout()
        central_layout.setSpacing(20)
        central_layout.setContentsMargins(10, 10, 10, 10)
        # TO BE CHANGED WHEN SWITCHING TO A MDA WITH TABS
        central_layout.addWidget(self.ch_wdg)
        central_layout.addWidget(self.t_wdg)
        central_layout.addWidget(self.z_wdg)
        central_layout.addWidget(self.p_wdg)
>>>>>>> e719faa6
        self._central_widget = QWidget()
        self._central_widget.setLayout(central_layout)

        # scroll area ana main layout
        scroll = QScrollArea()
        scroll.setWidgetResizable(True)
        scroll.setAlignment(Qt.AlignmentFlag.AlignCenter)
        scroll.setWidget(self._central_widget)

        self.setLayout(QVBoxLayout())
        self.layout().setSpacing(10)
        self.layout().setContentsMargins(10, 10, 10, 10)
        self.layout().addWidget(scroll)
        self.layout().addWidget(self.time_lbl)
        self.layout().addWidget(self.buttons_wdg)

        # CONNECTIONS

        # connect tabs
        self._tab.currentChanged.connect(self._on_tab_changed)
        self._tabbar.tabMoved.connect(self._on_tab_moved)
        # connect buttons
        self.buttons_wdg.pause_button.released.connect(self._mmc.mda.toggle_pause)
        self.buttons_wdg.cancel_button.released.connect(self._mmc.mda.cancel)
<<<<<<< HEAD
=======
        # connect channel wdg
        self.channel_wdg.valueChanged.connect(self._enable_run_btn)
        self.channel_wdg._advanced_cbox.toggled.connect(self._update_total_time)
        # connect valueUpdated signal
        self.channel_wdg.valueChanged.connect(self._update_total_time)
        self.stack_wdg.valueChanged.connect(self._update_total_time)
        self.time_wdg.valueChanged.connect(self._update_total_time)
        self.position_wdg.valueChanged.connect(self._update_total_time)
>>>>>>> e719faa6
        # connect mmcore signals
        self._mmc.mda.events.sequenceStarted.connect(self._on_mda_started)
        self._mmc.mda.events.sequenceFinished.connect(self._on_mda_finished)
        self._mmc.events.systemConfigurationLoaded.connect(self._on_sys_cfg_loaded)
        self._mmc.events.configSet.connect(self._on_config_set)
        self._mmc.events.configGroupChanged.connect(self._on_config_set)
        self._mmc.events.channelGroupChanged.connect(self._on_channel_group_changed)

        # connect run button
        if self._include_run_button:
            self.buttons_wdg.run_button.clicked.connect(self._on_run_clicked)
            self.buttons_wdg.run_button.show()

        self._on_sys_cfg_loaded()

<<<<<<< HEAD
        self.destroyed.connect(self._disconnect)

    def _add_new_tab(
        self,
        widget: QWidget,
        tab_name: str,
        tab_index: int,
        checkbox: QCheckBox,
        spacer: bool = False,
    ) -> None:
        wdg = QWidget()
        wdg.setLayout(QVBoxLayout())
        wdg.layout().setContentsMargins(10, 10, 10, 10)
        wdg.layout().setSpacing(0)
        wdg.layout().addWidget(widget)
        if spacer:
            _spacer = QSpacerItem(0, 0, QSizePolicy.Minimum, QSizePolicy.Expanding)
            wdg.layout().addSpacerItem(_spacer)
        self._tab.addTab(wdg, "")
        self._tabbar.addTab(tab_name)
        self._tabbar.setTabData(tab_index, tab_name)
        self._tabbar.setTabButton(tab_index, QTabBar.ButtonPosition.LeftSide, checkbox)
=======
    # TO BE REMOVED WHEN SWITCHING TO A MDA WITH TABS
    def _wdg_as_groupbox(self, widget: QWidget, title: str) -> QGroupBox:
        wdg = QGroupBox(title=title)
        wdg.setCheckable(True)
        wdg.setChecked(False)
        wdg_layout = QVBoxLayout()
        wdg_layout.setContentsMargins(10, 10, 10, 10)
        wdg_layout.setSpacing(0)
        wdg.setLayout(wdg_layout)
        wdg_layout.addWidget(widget)
        return wdg
>>>>>>> e719faa6

    def _on_sys_cfg_loaded(self) -> None:
        if channel_group := self._mmc.getChannelGroup() or guess_channel_group():
            self._mmc.setChannelGroup(channel_group)
<<<<<<< HEAD
        self._on_tab_moved()
        self._enable_run_btn()
        self._update_total_time()

    def _on_config_set(self, group: str, preset: str) -> None:
        if group != self._mmc.getChannelGroup():
            return
        self._enable_run_btn()

    def _on_channel_group_changed(self, group: str) -> None:
        self._enable_run_btn()

    def _on_tab_moved(self) -> None:
        """Update tab order when a tab is moved."""
        for tb in range(self._tab.count()):
            self._tab_order[self._tabbar.tabData(tb)] = tb

    def _on_tab_changed(self, index: int) -> None:
        if index not in {self._tab_order[POSITIONS[0]], self._tab_order[GRID[0]]}:
            return
        if (
            self._checkbox_p.isChecked()
            and self.position_groupbox._table.rowCount() > 1
        ):
            if (
                self._checkbox_g.isChecked()
                and self._mda_grid_wdg.tab.currentIndex() in {1, 2}
            ):
                warnings.warn(
                    "'Absolute' grid modes are not supported "
                    "with multiple positions.",
                    stacklevel=2,
                )
                with signals_blocked(self._checkbox_g):
                    self._checkbox_g.setChecked(False)
                    self.grid_groupbox.setEnabled(False)
            self._mda_grid_wdg.tab.setTabEnabled(1, False)
            self._mda_grid_wdg.tab.setTabEnabled(2, False)
        else:
            self._mda_grid_wdg.tab.setTabEnabled(1, True)
            self._mda_grid_wdg.tab.setTabEnabled(2, True)

    def _on_pos_tab_changed(self) -> None:
        # not using .connect(lambda: self._on_tab_changed(POSITIONS[1]))
        # because it would cause problems in closing the widget
        # (see conftest _run_after_each_test fixture)
        self._on_tab_changed(POSITIONS[1])

    def _on_tab_checkbox_toggled(self, checked: bool) -> None:
        _sender = self.sender().objectName()
        if _sender == CHANNELS[0]:
            self._tab.setCurrentIndex(self._tab_order[CHANNELS[0]])
            self.channel_groupbox.setEnabled(checked)
            self._enable_run_btn()
        elif _sender == ZSTACK[0]:
            self._tab.setCurrentIndex(self._tab_order[ZSTACK[0]])
            self.stack_groupbox.setEnabled(checked)
        elif _sender == POSITIONS[0]:
            self._tab.setCurrentIndex(self._tab_order[POSITIONS[0]])
            self.position_groupbox.setEnabled(checked)
            self._on_pos_tab_changed()
        elif _sender == TIME[0]:
            self._tab.setCurrentIndex(self._tab_order[TIME[0]])
            self.time_groupbox.setEnabled(checked)
        elif _sender == GRID[0]:
            self._tab.setCurrentIndex(self._tab_order[GRID[0]])
            self.grid_groupbox.setEnabled(checked)
        self._update_total_time()

    def _enable_run_btn(self) -> None:
        """Enable run button.

        ...if there is a channel group and a preset selected or the channel checkbox
        is checked and there is at least one channel selected.
        """
        if self._mmc.getChannelGroup() and self._mmc.getCurrentConfig(
            self._mmc.getChannelGroup()
        ):
            if (
                self._checkbox_ch.isChecked()
                and not self.channel_groupbox._table.rowCount()
            ):
                self.buttons_wdg.run_button.setEnabled(False)
            else:
                self.buttons_wdg.run_button.setEnabled(True)

        elif (
            not self._checkbox_ch.isChecked()
            or not self.channel_groupbox._table.rowCount()
        ):
            self.buttons_wdg.run_button.setEnabled(False)

        else:
            self.buttons_wdg.run_button.setEnabled(True)

    def _set_enabled(self, enabled: bool) -> None:
        self.buttons_wdg.acquisition_order_comboBox.setEnabled(enabled)
        self._checkbox_ch.setEnabled(enabled)
        self.channel_groupbox.setEnabled(
            enabled if self._checkbox_ch.isChecked() else False
        )
        self._checkbox_z.setEnabled(enabled)
        self.stack_groupbox.setEnabled(
            enabled if self._checkbox_z.isChecked() else False
        )
        self._checkbox_p.setEnabled(enabled)
        self.position_groupbox.setEnabled(
            enabled if self._checkbox_p.isChecked() else False
        )
        self._checkbox_t.setEnabled(enabled)
        self.time_groupbox.setEnabled(
            enabled if self._checkbox_t.isChecked() else False
        )
        self._checkbox_g.setEnabled(enabled)
        self.grid_groupbox.setEnabled(
            enabled if self._checkbox_g.isChecked() else False
        )
=======
        self.channel_wdg.clear()

    def _set_enabled(self, enabled: bool) -> None:
        self.time_wdg.setEnabled(enabled)
        self.buttons_wdg.acquisition_order_comboBox.setEnabled(enabled)
        self.channel_wdg.setEnabled(enabled)
        self.position_wdg.setEnabled(enabled)
        self.stack_wdg.setEnabled(enabled)
>>>>>>> e719faa6

    def _on_mda_started(self) -> None:
        self._set_enabled(False)
        if self._include_run_button:
            self.buttons_wdg.pause_button.show()
            self.buttons_wdg.cancel_button.show()
        self.buttons_wdg.run_button.hide()

    def _on_mda_finished(self) -> None:
        self._set_enabled(True)
        self.buttons_wdg.pause_button.hide()
        self.buttons_wdg.cancel_button.hide()
        if self._include_run_button:
            self.buttons_wdg.run_button.show()

    def _on_mda_paused(self, paused: bool) -> None:
        self.buttons_wdg.pause_button.setText("Resume" if paused else "Pause")

    def set_state(self, state: dict | MDASequence | str | Path) -> None:
        """Set current state of MDA widget.

        Parameters
        ----------
        state : dict | MDASequence | str | Path
            MDASequence state in the form of a dict, MDASequence object, or a str or
            Path pointing to a sequence.yaml file
        """
        # sourcery skip: low-code-quality
        if isinstance(state, (str, Path)):
            state = MDASequence.parse_file(state)
        elif isinstance(state, dict):
            state = MDASequence(**state)
        if not isinstance(state, MDASequence):
            raise TypeError("state must be an MDASequence, dict, or yaml file")

        self.buttons_wdg.acquisition_order_comboBox.setCurrentText(state.axis_order)

        # set channel table
        if state.channels:
<<<<<<< HEAD
            self._checkbox_ch.setChecked(True)
            self.channel_groupbox.set_state([c.dict() for c in state.channels])
=======
            self.channel_wdg.set_state([c.dict() for c in state.channels])
>>>>>>> e719faa6

        # set Z
        # TO BE REMOVED WHEN SWITCHING TO A MDA WITH TABS:  self.z_wdg.setChecked()
        if state.z_plan:
<<<<<<< HEAD
            self._checkbox_z.setChecked(True)
            self.stack_groupbox.set_state(state.z_plan.dict())
        else:
            self._checkbox_z.setChecked(False)

        # set time
        if state.time_plan:
            self._checkbox_t.setChecked(True)
            self.time_groupbox.set_state(state.time_plan.dict())
        else:
            self._checkbox_t.setChecked(False)

        # set stage positions
        if state.stage_positions:
            self._checkbox_p.setChecked(True)
            self.position_groupbox.set_state(list(state.stage_positions))
        else:
            self._checkbox_p.setChecked(False)

        # set grid
        if state.grid_plan:
            self._checkbox_g.setChecked(True)
            self._mda_grid_wdg.set_state(state.grid_plan)
        else:
            self._checkbox_g.setChecked(False)
=======
            self.z_wdg.setChecked(True)
            self.stack_wdg.set_state(state.z_plan.dict())
        else:
            self.z_wdg.setChecked(False)

        # set time
        if state.time_plan:
            self.t_wdg.setChecked(True)
            self.time_wdg.set_state(state.time_plan.dict())
        else:
            self.t_wdg.setChecked(False)

        # set stage positions
        if state.stage_positions:
            self.p_wdg.setChecked(True)
            self.position_wdg.set_state(list(state.stage_positions))
        else:
            self.p_wdg.setChecked(False)
>>>>>>> e719faa6

    def get_state(self) -> MDASequence:
        """Get current state of widget and build a useq.MDASequence.

        Returns
        -------
        useq.MDASequence
        """
<<<<<<< HEAD
        channels = (
            self.channel_groupbox.value()
            if self._checkbox_ch.isChecked()
            else [
                {
                    "config": self._mmc.getCurrentConfig(self._mmc.getChannelGroup()),
                    "group": self._mmc.getChannelGroup(),
                    "exposure": self._mmc.getExposure(),
                    "z_offset": 0.0,
                    "do_stack": True,
                    "acquire_every": 1,
                }
            ]
        )
=======
        channels = self.channel_wdg.value()

        # TO BE REMOVED WHEN SWITCHING TO A MDA WITH TABS: self.z_wdg.isChecked()
        z_plan = self.stack_wdg.value() if self.z_wdg.isChecked() else None
        time_plan = self.time_wdg.value() if self.t_wdg.isChecked() else None
>>>>>>> e719faa6

        z_plan = self.stack_groupbox.value() if self._checkbox_z.isChecked() else NoZ()

        time_plan = self.time_groupbox.value() if self._uses_time() else NoT()

        stage_positions: list[PositionDict] = []
<<<<<<< HEAD
        if self._checkbox_p.isChecked():
            for p in self.position_groupbox.value():
=======
        if self.p_wdg.isChecked():
            for p in self.position_wdg.value():
>>>>>>> e719faa6
                if p.get("sequence"):
                    p_sequence = MDASequence(**p.get("sequence"))  # type: ignore
                    p_sequence = p_sequence.replace(
                        axis_order=self.buttons_wdg.acquisition_order_comboBox.currentText()
                    )
                    p["sequence"] = p_sequence

                stage_positions.append(p)

        if not stage_positions:
            stage_positions = self._get_current_position()

        grid_plan = (
            self._mda_grid_wdg.value() if self._checkbox_g.isChecked() else NoGrid()
        )

        return MDASequence(
            axis_order=self.buttons_wdg.acquisition_order_comboBox.currentText(),
            channels=channels,
            stage_positions=stage_positions,
            z_plan=z_plan,
            time_plan=time_plan,
            grid_plan=grid_plan,
        )

    def _get_current_position(self) -> list[PositionDict]:
        return [
            {
                "name": "Pos000",
                "x": (
                    self._mmc.getXPosition() if self._mmc.getXYStageDevice() else None
                ),
                "y": (
                    self._mmc.getYPosition() if self._mmc.getXYStageDevice() else None
                ),
                "z": (self._mmc.getZPosition() if self._mmc.getFocusDevice() else None),
            }
        ]

    def _on_run_clicked(self) -> None:
        """Run the MDA sequence experiment."""
        # construct a `useq.MDASequence` object from the values inserted in the widget
        experiment = self.get_state()
        # run the MDA experiment asynchronously
        self._mmc.run_mda(experiment)
        return

<<<<<<< HEAD
=======
    def _enable_run_btn(self) -> None:
        self.buttons_wdg.run_button.setEnabled(self.channel_wdg._table.rowCount() > 0)

>>>>>>> e719faa6
    def _on_time_toggled(self, checked: bool) -> None:
        """Hide the warning if the time groupbox is unchecked."""
        if not checked and self.time_wdg._warning_widget.isVisible():
            self.time_wdg.setWarningVisible(False)
        else:
            self._update_total_time()

    def _uses_time(self) -> bool:
        """Hacky method to check whether the timebox is selected with any timepoints."""
        has_phases = self.time_groupbox.value()["phases"]  # type: ignore
        return bool(self._checkbox_t.isChecked() and has_phases)

    def _update_total_time(self) -> None:
        """Calculate the minimum total acquisition time info."""
<<<<<<< HEAD
        # TODO: fix me!!!!!
        if self._mmc.getChannelGroup() and self._mmc.getCurrentConfig(
            self._mmc.getChannelGroup()
        ):
            if (
                self._checkbox_ch.isChecked()
                and not self.channel_groupbox._table.rowCount()
            ):
                self.time_lbl._total_time_lbl.setText(
                    "Minimum total acquisition time: 0 sec."
                )
                return

        elif (
            not self._checkbox_ch.isChecked()
            or not self.channel_groupbox._table.rowCount()
        ):
=======
        if not self.channel_wdg.value():
>>>>>>> e719faa6
            self.time_lbl._total_time_lbl.setText(
                "Minimum total acquisition time: 0 sec."
            )
            return

        total_time: float = 0.0
        _per_timepoints: dict[int, float] = {}
        t_per_tp_msg = ""

        for e in self.get_state():
            if e.exposure is None:
                continue

            total_time = total_time + (e.exposure / 1000)
<<<<<<< HEAD
            if self._uses_time():
=======
            if self.t_wdg.isChecked() and self.time_wdg.value():
>>>>>>> e719faa6
                _t = e.index["t"]
                _exp = e.exposure / 1000
                _per_timepoints[_t] = _per_timepoints.get(_t, 0) + _exp

        if _per_timepoints:
            time_value = self.time_wdg.value()

            intervals = []
            for phase in time_value["phases"]:  # type: ignore
                interval = phase["interval"].total_seconds()
                intervals.append(interval)
                if phase.get("loops") is not None:
                    total_time = total_time + (phase["loops"] - 1) * interval
                else:
                    total_time = total_time + phase["duration"].total_seconds()

            # check if the interval(s) is smaller than the sum of the exposure times
            sum_ch_exp = sum(
                (c["exposure"] / 1000)
                for c in self.channel_wdg.value()
                if c["exposure"] is not None
            )
            for i in intervals:
                if 0 < i < sum_ch_exp:
                    self.time_wdg.setWarningVisible(True)
                    break
                else:
                    self.time_wdg.setWarningVisible(False)

            # group by time
            _group_by_time: dict[float, list[int]] = {
                n: [k for k in _per_timepoints if _per_timepoints[k] == n]
                for n in set(_per_timepoints.values())
            }

            t_per_tp_msg = "Minimum acquisition time per timepoint: "

            if len(_group_by_time) == 1:
                t_per_tp_msg = (
                    f"\n{t_per_tp_msg}"
                    f"{fmt_timedelta(timedelta(seconds=_per_timepoints[0]))}"
                )
            else:
                acq_min = timedelta(seconds=min(_per_timepoints.values()))
                t_per_tp_msg = (
                    f"\n{t_per_tp_msg}{fmt_timedelta(acq_min)}"
<<<<<<< HEAD
                    if self._uses_time()
=======
                    if self.t_wdg.isChecked() and self.time_wdg.value()
>>>>>>> e719faa6
                    else ""
                )
        else:
            t_per_tp_msg = ""

        _min_tot_time = (
            "Minimum total acquisition time: "
            f"{fmt_timedelta(timedelta(seconds=total_time))}"
        )
        self.time_lbl._total_time_lbl.setText(f"{_min_tot_time}{t_per_tp_msg}")

    def _disconnect(self) -> None:
        self._mmc.mda.events.sequenceStarted.disconnect(self._on_mda_started)
        self._mmc.mda.events.sequenceFinished.disconnect(self._on_mda_finished)
        self._mmc.events.systemConfigurationLoaded.disconnect(self._on_sys_cfg_loaded)
        self._mmc.events.configSet.disconnect(self._on_config_set)
        self._mmc.events.configGroupChanged.disconnect(self._on_config_set)
        self._mmc.events.channelGroupChanged.disconnect(self._on_channel_group_changed)<|MERGE_RESOLUTION|>--- conflicted
+++ resolved
@@ -7,7 +7,6 @@
 
 from pymmcore_plus import CMMCorePlus
 from qtpy import QtWidgets as QtW
-<<<<<<< HEAD
 from qtpy.QtCore import QSize, Qt
 from qtpy.QtWidgets import (
     QCheckBox,
@@ -22,11 +21,6 @@
 )
 from superqt.utils import signals_blocked
 from useq import MDASequence, NoGrid, NoT, NoZ
-=======
-from qtpy.QtCore import Qt
-from qtpy.QtWidgets import QGroupBox, QScrollArea, QSizePolicy, QVBoxLayout, QWidget
-from useq import MDASequence
->>>>>>> e719faa6
 
 from .._util import fmt_timedelta, guess_channel_group
 from ._channel_table_widget import ChannelTable
@@ -56,7 +50,7 @@
 )
 
 CHANNELS = ("Channels", 0)
-ZSTACK = ("zStack", 1)
+ZSTACK = ("Z Stack", 1)
 POSITIONS = ("Positions", 2)
 TIME = ("Time", 3)
 GRID = ("Grid", 4)
@@ -130,7 +124,6 @@
         self._mmc = mmcore or CMMCorePlus.instance()
         self._include_run_button = include_run_button
 
-<<<<<<< HEAD
         # LAYOUT
         central_layout = QVBoxLayout()
         central_layout.setSpacing(20)
@@ -167,29 +160,22 @@
 
         # Widgets for Channels, Time, zStack, and Positions in the Scroll Area
         self.channel_groupbox = ChannelTable()
-        self.channel_groupbox.setTitle("")
         self.channel_groupbox.setEnabled(False)
         self.channel_groupbox.valueChanged.connect(self._enable_run_btn)
         self.channel_groupbox.valueChanged.connect(self._update_total_time)
         self.channel_groupbox._advanced_cbox.toggled.connect(self._update_total_time)
 
         self.time_groupbox = TimePlanWidget()
-        self.time_groupbox.setTitle("")
-        self.time_groupbox.setCheckable(False)
         self.time_groupbox.setEnabled(False)
         self.time_groupbox.setStyleSheet(GROUP_STYLE)
         self.time_groupbox.valueChanged.connect(self._update_total_time)
 
         self.stack_groupbox = ZStackWidget()
-        self.stack_groupbox.setTitle("")
-        self.stack_groupbox.setCheckable(False)
         self.stack_groupbox.setEnabled(False)
         self.stack_groupbox.setStyleSheet(GROUP_STYLE)
         self.stack_groupbox.valueChanged.connect(self._update_total_time)
 
         self.position_groupbox = PositionTable()
-        self.position_groupbox.setTitle("")
-        self.position_groupbox.setCheckable(False)
         self.position_groupbox.setEnabled(False)
         self.position_groupbox.setStyleSheet(GROUP_STYLE)
         self.position_groupbox._advanced_cbox.toggled.connect(self._update_total_time)
@@ -217,21 +203,6 @@
         self._mda_grid_wdg.setMinimumHeight(self._mda_grid_wdg.sizeHint().height())
 
         # below the scroll area, tabs, some feedback widgets and buttons
-=======
-        # Widgets for Channels, Time, ZStack, and Positions in the Scroll Area
-        self.channel_wdg = ChannelTable()
-        self.time_wdg = TimePlanWidget()
-        self.stack_wdg = ZStackWidget()
-        self.position_wdg = PositionTable()
-
-        # TO BE REMOVED WHEN SWITCHING TO A MDA WITH TABS
-        self.ch_wdg = self._wdg_as_groupbox(self.channel_wdg, "Channels")
-        self.t_wdg = self._wdg_as_groupbox(self.time_wdg, "Time")
-        self.z_wdg = self._wdg_as_groupbox(self.stack_wdg, "Z Stack")
-        self.p_wdg = self._wdg_as_groupbox(self.position_wdg, "Positions")
-
-        # below the scroll area, some feedback widgets and buttons
->>>>>>> e719faa6
         self.time_lbl = _MDATimeLabel()
 
         self.buttons_wdg = _MDAControlButtons()
@@ -242,7 +213,6 @@
         self._tabbar = TabBar(checkbox_width=self._checkbox_ch.sizeHint().width())
         self._tabbar.setMovable(True)
 
-<<<<<<< HEAD
         # add tabs with checkbox
         _tabs = [
             (self.channel_groupbox, CHANNELS[0], CHANNELS[1], self._checkbox_ch),
@@ -257,16 +227,6 @@
         self._tab.setTabBar(self._tabbar)
 
         central_layout.addWidget(self._tab)
-=======
-        central_layout = QVBoxLayout()
-        central_layout.setSpacing(20)
-        central_layout.setContentsMargins(10, 10, 10, 10)
-        # TO BE CHANGED WHEN SWITCHING TO A MDA WITH TABS
-        central_layout.addWidget(self.ch_wdg)
-        central_layout.addWidget(self.t_wdg)
-        central_layout.addWidget(self.z_wdg)
-        central_layout.addWidget(self.p_wdg)
->>>>>>> e719faa6
         self._central_widget = QWidget()
         self._central_widget.setLayout(central_layout)
 
@@ -291,17 +251,6 @@
         # connect buttons
         self.buttons_wdg.pause_button.released.connect(self._mmc.mda.toggle_pause)
         self.buttons_wdg.cancel_button.released.connect(self._mmc.mda.cancel)
-<<<<<<< HEAD
-=======
-        # connect channel wdg
-        self.channel_wdg.valueChanged.connect(self._enable_run_btn)
-        self.channel_wdg._advanced_cbox.toggled.connect(self._update_total_time)
-        # connect valueUpdated signal
-        self.channel_wdg.valueChanged.connect(self._update_total_time)
-        self.stack_wdg.valueChanged.connect(self._update_total_time)
-        self.time_wdg.valueChanged.connect(self._update_total_time)
-        self.position_wdg.valueChanged.connect(self._update_total_time)
->>>>>>> e719faa6
         # connect mmcore signals
         self._mmc.mda.events.sequenceStarted.connect(self._on_mda_started)
         self._mmc.mda.events.sequenceFinished.connect(self._on_mda_finished)
@@ -317,7 +266,6 @@
 
         self._on_sys_cfg_loaded()
 
-<<<<<<< HEAD
         self.destroyed.connect(self._disconnect)
 
     def _add_new_tab(
@@ -340,24 +288,10 @@
         self._tabbar.addTab(tab_name)
         self._tabbar.setTabData(tab_index, tab_name)
         self._tabbar.setTabButton(tab_index, QTabBar.ButtonPosition.LeftSide, checkbox)
-=======
-    # TO BE REMOVED WHEN SWITCHING TO A MDA WITH TABS
-    def _wdg_as_groupbox(self, widget: QWidget, title: str) -> QGroupBox:
-        wdg = QGroupBox(title=title)
-        wdg.setCheckable(True)
-        wdg.setChecked(False)
-        wdg_layout = QVBoxLayout()
-        wdg_layout.setContentsMargins(10, 10, 10, 10)
-        wdg_layout.setSpacing(0)
-        wdg.setLayout(wdg_layout)
-        wdg_layout.addWidget(widget)
-        return wdg
->>>>>>> e719faa6
 
     def _on_sys_cfg_loaded(self) -> None:
         if channel_group := self._mmc.getChannelGroup() or guess_channel_group():
             self._mmc.setChannelGroup(channel_group)
-<<<<<<< HEAD
         self._on_tab_moved()
         self._enable_run_btn()
         self._update_total_time()
@@ -475,16 +409,6 @@
         self.grid_groupbox.setEnabled(
             enabled if self._checkbox_g.isChecked() else False
         )
-=======
-        self.channel_wdg.clear()
-
-    def _set_enabled(self, enabled: bool) -> None:
-        self.time_wdg.setEnabled(enabled)
-        self.buttons_wdg.acquisition_order_comboBox.setEnabled(enabled)
-        self.channel_wdg.setEnabled(enabled)
-        self.position_wdg.setEnabled(enabled)
-        self.stack_wdg.setEnabled(enabled)
->>>>>>> e719faa6
 
     def _on_mda_started(self) -> None:
         self._set_enabled(False)
@@ -524,17 +448,11 @@
 
         # set channel table
         if state.channels:
-<<<<<<< HEAD
             self._checkbox_ch.setChecked(True)
             self.channel_groupbox.set_state([c.dict() for c in state.channels])
-=======
-            self.channel_wdg.set_state([c.dict() for c in state.channels])
->>>>>>> e719faa6
-
-        # set Z
-        # TO BE REMOVED WHEN SWITCHING TO A MDA WITH TABS:  self.z_wdg.setChecked()
+
+        # set z stack
         if state.z_plan:
-<<<<<<< HEAD
             self._checkbox_z.setChecked(True)
             self.stack_groupbox.set_state(state.z_plan.dict())
         else:
@@ -560,26 +478,6 @@
             self._mda_grid_wdg.set_state(state.grid_plan)
         else:
             self._checkbox_g.setChecked(False)
-=======
-            self.z_wdg.setChecked(True)
-            self.stack_wdg.set_state(state.z_plan.dict())
-        else:
-            self.z_wdg.setChecked(False)
-
-        # set time
-        if state.time_plan:
-            self.t_wdg.setChecked(True)
-            self.time_wdg.set_state(state.time_plan.dict())
-        else:
-            self.t_wdg.setChecked(False)
-
-        # set stage positions
-        if state.stage_positions:
-            self.p_wdg.setChecked(True)
-            self.position_wdg.set_state(list(state.stage_positions))
-        else:
-            self.p_wdg.setChecked(False)
->>>>>>> e719faa6
 
     def get_state(self) -> MDASequence:
         """Get current state of widget and build a useq.MDASequence.
@@ -588,7 +486,6 @@
         -------
         useq.MDASequence
         """
-<<<<<<< HEAD
         channels = (
             self.channel_groupbox.value()
             if self._checkbox_ch.isChecked()
@@ -603,26 +500,14 @@
                 }
             ]
         )
-=======
-        channels = self.channel_wdg.value()
-
-        # TO BE REMOVED WHEN SWITCHING TO A MDA WITH TABS: self.z_wdg.isChecked()
-        z_plan = self.stack_wdg.value() if self.z_wdg.isChecked() else None
-        time_plan = self.time_wdg.value() if self.t_wdg.isChecked() else None
->>>>>>> e719faa6
 
         z_plan = self.stack_groupbox.value() if self._checkbox_z.isChecked() else NoZ()
 
         time_plan = self.time_groupbox.value() if self._uses_time() else NoT()
 
         stage_positions: list[PositionDict] = []
-<<<<<<< HEAD
         if self._checkbox_p.isChecked():
             for p in self.position_groupbox.value():
-=======
-        if self.p_wdg.isChecked():
-            for p in self.position_wdg.value():
->>>>>>> e719faa6
                 if p.get("sequence"):
                     p_sequence = MDASequence(**p.get("sequence"))  # type: ignore
                     p_sequence = p_sequence.replace(
@@ -670,16 +555,10 @@
         self._mmc.run_mda(experiment)
         return
 
-<<<<<<< HEAD
-=======
-    def _enable_run_btn(self) -> None:
-        self.buttons_wdg.run_button.setEnabled(self.channel_wdg._table.rowCount() > 0)
-
->>>>>>> e719faa6
     def _on_time_toggled(self, checked: bool) -> None:
         """Hide the warning if the time groupbox is unchecked."""
-        if not checked and self.time_wdg._warning_widget.isVisible():
-            self.time_wdg.setWarningVisible(False)
+        if not checked and self.time_groupbox._warning_widget.isVisible():
+            self.time_groupbox.setWarningVisible(False)
         else:
             self._update_total_time()
 
@@ -690,7 +569,6 @@
 
     def _update_total_time(self) -> None:
         """Calculate the minimum total acquisition time info."""
-<<<<<<< HEAD
         # TODO: fix me!!!!!
         if self._mmc.getChannelGroup() and self._mmc.getCurrentConfig(
             self._mmc.getChannelGroup()
@@ -708,9 +586,6 @@
             not self._checkbox_ch.isChecked()
             or not self.channel_groupbox._table.rowCount()
         ):
-=======
-        if not self.channel_wdg.value():
->>>>>>> e719faa6
             self.time_lbl._total_time_lbl.setText(
                 "Minimum total acquisition time: 0 sec."
             )
@@ -725,17 +600,13 @@
                 continue
 
             total_time = total_time + (e.exposure / 1000)
-<<<<<<< HEAD
             if self._uses_time():
-=======
-            if self.t_wdg.isChecked() and self.time_wdg.value():
->>>>>>> e719faa6
                 _t = e.index["t"]
                 _exp = e.exposure / 1000
                 _per_timepoints[_t] = _per_timepoints.get(_t, 0) + _exp
 
         if _per_timepoints:
-            time_value = self.time_wdg.value()
+            time_value = self.time_groupbox.value()
 
             intervals = []
             for phase in time_value["phases"]:  # type: ignore
@@ -749,15 +620,15 @@
             # check if the interval(s) is smaller than the sum of the exposure times
             sum_ch_exp = sum(
                 (c["exposure"] / 1000)
-                for c in self.channel_wdg.value()
+                for c in self.channel_groupbox.value()
                 if c["exposure"] is not None
             )
             for i in intervals:
                 if 0 < i < sum_ch_exp:
-                    self.time_wdg.setWarningVisible(True)
+                    self.time_groupbox.setWarningVisible(True)
                     break
                 else:
-                    self.time_wdg.setWarningVisible(False)
+                    self.time_groupbox.setWarningVisible(False)
 
             # group by time
             _group_by_time: dict[float, list[int]] = {
@@ -776,11 +647,7 @@
                 acq_min = timedelta(seconds=min(_per_timepoints.values()))
                 t_per_tp_msg = (
                     f"\n{t_per_tp_msg}{fmt_timedelta(acq_min)}"
-<<<<<<< HEAD
                     if self._uses_time()
-=======
-                    if self.t_wdg.isChecked() and self.time_wdg.value()
->>>>>>> e719faa6
                     else ""
                 )
         else:
