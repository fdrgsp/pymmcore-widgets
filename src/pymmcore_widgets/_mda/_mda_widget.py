--- conflicted
+++ resolved
@@ -214,14 +214,10 @@
             return
         self._enable_run_btn()
 
-<<<<<<< HEAD
-    def _make_qwidget(self, widget: QWidget, spacer: bool = False) -> QWidget:
-=======
     def _on_channel_group_changed(self, group: str) -> None:
         self._enable_run_btn()
 
     def _make_qwidget(self, widget: QWidget, spacer: bool) -> QWidget:
->>>>>>> 3cb5cd51
         wdg = QWidget()
         wdg.setLayout(QVBoxLayout())
         wdg.layout().setContentsMargins(5, 10, 5, 5)
