from __future__ import annotations

from pathlib import Path
from typing import cast

from pymmcore_plus import CMMCorePlus
from qtpy import QtWidgets as QtW
from qtpy.QtCore import Qt
from qtpy.QtWidgets import QScrollArea, QSizePolicy, QVBoxLayout, QWidget
from useq import MDASequence

<<<<<<< HEAD
from .._util import guess_channel_group
=======
from .._util import _select_output_unit, guess_channel_group
from ._channel_table_widget import ChannelTable
from ._general_mda_widgets import _MDAControlButtons, _MDAPositionTable, _MDATimeLabel
>>>>>>> fdebe9f1
from ._grid_widget import GridWidget
from ._time_plan_widget import TimePlanWidget
from ._zstack_widget import ZStackWidget

LBL_SIZEPOLICY = QSizePolicy(QSizePolicy.Policy.Fixed, QSizePolicy.Policy.Fixed)


class MDAWidget(QWidget):
    """A Multi-dimensional acquisition Widget.

    The `MDAWidget` provides a GUI to construct a
    [`useq.MDASequence`](https://github.com/tlambert03/useq-schema) object.
    If the `include_run_button` parameter is set to `True`, a "run" button is added
    to the GUI and, when clicked, the generated
    [`useq.MDASequence`](https://github.com/tlambert03/useq-schema)
    is passed to the
    [`CMMCorePlus.instance`][pymmcore_plus.core._mmcore_plus.CMMCorePlus.run_mda]
    method and the acquisition
    is executed.

    Parameters
    ----------
    parent : QWidget | None
        Optional parent widget, by default None.
    include_run_button: bool
        By default, `False`. If `True`, a "run" button is added to the widget.
        The acquisition defined by the
        [`useq.MDASequence`](https://github.com/tlambert03/useq-schema)
        built through the widget is executed when clicked.
    mmcore : CMMCorePlus | None
        Optional [`pymmcore_plus.CMMCorePlus`][] micromanager core.
        By default, None. If not specified, the widget will use the active
        (or create a new)
        [`CMMCorePlus.instance`][pymmcore_plus.core._mmcore_plus.CMMCorePlus.instance].
    """

    def __init__(
        self,
        *,
        parent: QtW.QWidget | None = None,
        include_run_button: bool = False,
        mmcore: CMMCorePlus | None = None,
    ) -> None:
        super().__init__(parent=parent)

        self._mmc = mmcore or CMMCorePlus.instance()
        self._include_run_button = include_run_button

        # Widgets for Channels, Time, ZStack, and Positions in the Scroll Area
        self.channel_groupbox = ChannelTable()
        self.channel_groupbox.valueChanged.connect(self._enable_run_btn)

        self.time_groupbox = TimePlanWidget()
        self.time_groupbox.setChecked(False)

        self.stack_groupbox = ZStackWidget()
        self.stack_groupbox.setChecked(False)

        self.position_groupbox = _MDAPositionTable(["Pos", "X", "Y", "Z"])

        # below the scroll area, some feedback widgets and buttons
        self.time_lbl = _MDATimeLabel()

        self.buttons_wdg = _MDAControlButtons()
        self.buttons_wdg.pause_button.hide()
        self.buttons_wdg.cancel_button.hide()

        # LAYOUT

        central_layout = QVBoxLayout()
        central_layout.setSpacing(20)
        central_layout.setContentsMargins(10, 10, 10, 10)
        central_layout.addWidget(self.channel_groupbox)
        central_layout.addWidget(self.time_groupbox)
        central_layout.addWidget(self.stack_groupbox)
        central_layout.addWidget(self.position_groupbox)
        self._central_widget = QWidget()
        self._central_widget.setLayout(central_layout)

        scroll = QScrollArea()
        scroll.setWidgetResizable(True)
        scroll.setAlignment(Qt.AlignmentFlag.AlignCenter)
        scroll.setWidget(self._central_widget)

        self.setLayout(QVBoxLayout())
        self.layout().setSpacing(10)
        self.layout().setContentsMargins(10, 10, 10, 10)
        self.layout().addWidget(scroll)
        self.layout().addWidget(self.time_lbl)
        self.layout().addWidget(self.buttons_wdg)

        # CONNECTIONS

        self.buttons_wdg.pause_button.released.connect(self._mmc.mda.toggle_pause)
        self.buttons_wdg.cancel_button.released.connect(self._mmc.mda.cancel)
        # connect valueUpdated signal
        self.channel_groupbox.valueChanged.connect(self._update_total_time)
        self.stack_groupbox.valueChanged.connect(self._update_total_time)
        self.time_groupbox.valueChanged.connect(self._update_total_time)
        self.time_groupbox.toggled.connect(self._update_total_time)
        # connection for positions
        self.position_groupbox.add_pos_button.clicked.connect(self._add_position)
        self.position_groupbox.remove_pos_button.clicked.connect(self._remove_position)
        self.position_groupbox.clear_pos_button.clicked.connect(self._clear_positions)
        self.position_groupbox.grid_button.clicked.connect(self._grid_widget)
        self.position_groupbox.toggled.connect(self._update_total_time)
        # connect mmcore signals
        self._mmc.mda.events.sequenceStarted.connect(self._on_mda_started)
        self._mmc.mda.events.sequenceFinished.connect(self._on_mda_finished)
        self._mmc.events.systemConfigurationLoaded.connect(self._on_sys_cfg_loaded)

        # connect run button
        if self._include_run_button:
            self.buttons_wdg.run_button.clicked.connect(self._on_run_clicked)
            self.buttons_wdg.run_button.hide()

        self._on_sys_cfg_loaded()

    def _on_sys_cfg_loaded(self) -> None:
        if channel_group := self._mmc.getChannelGroup() or guess_channel_group():
            self._mmc.setChannelGroup(channel_group)
        self.channel_groupbox.clear()
        self._clear_positions()

    def _set_enabled(self, enabled: bool) -> None:
        self.time_groupbox.setEnabled(enabled)
        self.buttons_wdg.acquisition_order_comboBox.setEnabled(enabled)
        self.channel_groupbox.setEnabled(enabled)

        if not self._mmc.getXYStageDevice():
            self.position_groupbox.setChecked(False)
            self.position_groupbox.setEnabled(False)
        else:
            self.position_groupbox.setEnabled(enabled)

        if not self._mmc.getFocusDevice():
            self.stack_groupbox.setChecked(False)
            self.stack_groupbox.setEnabled(False)
        else:
            self.stack_groupbox.setEnabled(enabled)

    def _on_mda_started(self) -> None:
        self._set_enabled(False)
        if self._include_run_button:
            self.buttons_wdg.pause_button.show()
            self.buttons_wdg.cancel_button.show()
        self.buttons_wdg.run_button.hide()

    def _on_mda_finished(self) -> None:
        self._set_enabled(True)
        self.buttons_wdg.pause_button.hide()
        self.buttons_wdg.cancel_button.hide()
        if self._include_run_button:
            self.buttons_wdg.run_button.show()

    def _on_mda_paused(self, paused: bool) -> None:
        self.buttons_wdg.pause_button.setText("Resume" if paused else "Pause")

    # add, remove, clear, move_to positions table
    def _add_position(self) -> None:

        if not self._mmc.getXYStageDevice():
            return

        if len(self._mmc.getLoadedDevices()) > 1:
            idx = self._add_position_row()

            for c, ax in enumerate("PXYZ"):

                if ax == "P":
                    count = self.position_groupbox.stage_tableWidget.rowCount() - 1
                    item = QtW.QTableWidgetItem(f"Pos{count:03d}")
                    item.setTextAlignment(
                        Qt.AlignmentFlag.AlignHCenter | Qt.AlignmentFlag.AlignVCenter
                    )
                    self.position_groupbox.stage_tableWidget.setItem(idx, c, item)
                    self._rename_positions(["Pos"])
                    continue

                if not self._mmc.getFocusDevice() and ax == "Z":
                    continue
                cur = getattr(self._mmc, f"get{ax}Position")()
                item = QtW.QTableWidgetItem(str(cur))
                item.setTextAlignment(
                    Qt.AlignmentFlag.AlignHCenter | Qt.AlignmentFlag.AlignVCenter
                )
                self.position_groupbox.stage_tableWidget.setItem(idx, c, item)

            self._update_total_time()

    def _add_position_row(self) -> int:
        idx = self.position_groupbox.stage_tableWidget.rowCount()
        self.position_groupbox.stage_tableWidget.insertRow(idx)
        return cast(int, idx)

    def _remove_position(self) -> None:
        # remove selected position
        rows = {
            r.row() for r in self.position_groupbox.stage_tableWidget.selectedIndexes()
        }
        removed = []
        for idx in sorted(rows, reverse=True):
            name = (
                self.position_groupbox.stage_tableWidget.item(idx, 0)
                .text()
                .split("_")[0]
            )
            if "Pos" in name:
                if "Pos" not in removed:
                    removed.append("Pos")
            elif name not in removed:
                removed.append(name)
            self.position_groupbox.stage_tableWidget.removeRow(idx)
        self._rename_positions(removed)
        self._update_total_time()

    def _rename_positions(self, names: list) -> None:
        for name in names:
            grid_count = 0
            pos_count = 0
            for r in range(self.position_groupbox.stage_tableWidget.rowCount()):
                start = (
                    self.position_groupbox.stage_tableWidget.item(r, 0)
                    .text()
                    .split("_")[0]
                )
                if start == name:  # Grid
                    new_name = f"{name}_Pos{grid_count:03d}"
                    grid_count += 1
                elif "Pos" in start:  # Pos
                    new_name = f"Pos{pos_count:03d}"
                    pos_count += 1
                else:
                    continue
                item = QtW.QTableWidgetItem(new_name)
                item.setTextAlignment(
                    Qt.AlignmentFlag.AlignHCenter | Qt.AlignmentFlag.AlignVCenter
                )
                self.position_groupbox.stage_tableWidget.setItem(r, 0, item)

    def _clear_positions(self) -> None:
        # clear all positions
        self.position_groupbox.stage_tableWidget.clearContents()
        self.position_groupbox.stage_tableWidget.setRowCount(0)
        self._update_total_time()

    def _grid_widget(self) -> None:
        if not self._mmc.getXYStageDevice():
            return
        if not hasattr(self, "_grid_wdg"):
            self._grid_wdg = GridWidget(parent=self)
            self._grid_wdg.sendPosList.connect(self._add_to_position_table)
        self._grid_wdg.show()
        self._grid_wdg.raise_()

    def _add_to_position_table(self, position_list: list, clear: bool) -> None:

        grid_number = 0

        if clear:
            self._clear_positions()
        else:
            for r in range(self.position_groupbox.stage_tableWidget.rowCount()):
                pos_name = self.position_groupbox.stage_tableWidget.item(r, 0).text()
                grid_name = pos_name.split("_")[0]
                if "Grid" in grid_name:
                    grid_n = grid_name[-3:]
                    if int(grid_n) > grid_number:
                        grid_number = int(grid_n)
            grid_number += 1

        for idx, position in enumerate(position_list):
            rows = self.position_groupbox.stage_tableWidget.rowCount()
            self.position_groupbox.stage_tableWidget.insertRow(rows)

            item = QtW.QTableWidgetItem(f"Grid{grid_number:03d}_Pos{idx:03d}")
            item.setTextAlignment(
                Qt.AlignmentFlag.AlignHCenter | Qt.AlignmentFlag.AlignVCenter
            )
            x = QtW.QTableWidgetItem(str(position[0]))
            x.setTextAlignment(
                Qt.AlignmentFlag.AlignHCenter | Qt.AlignmentFlag.AlignVCenter
            )
            y = QtW.QTableWidgetItem(str(position[1]))
            y.setTextAlignment(
                Qt.AlignmentFlag.AlignHCenter | Qt.AlignmentFlag.AlignVCenter
            )
            z = QtW.QTableWidgetItem(str(position[2]))
            z.setTextAlignment(
                Qt.AlignmentFlag.AlignHCenter | Qt.AlignmentFlag.AlignVCenter
            )

<<<<<<< HEAD
            self.stage_pos_groupbox.stage_tableWidget.setItem(rows, 0, item)
            self.stage_pos_groupbox.stage_tableWidget.setItem(rows, 1, x)
            self.stage_pos_groupbox.stage_tableWidget.setItem(rows, 2, y)
            self.stage_pos_groupbox.stage_tableWidget.setItem(rows, 3, z)
=======
            self.position_groupbox.stage_tableWidget.setItem(rows, 0, item)
            self.position_groupbox.stage_tableWidget.setItem(rows, 1, x)
            self.position_groupbox.stage_tableWidget.setItem(rows, 2, y)
            self.position_groupbox.stage_tableWidget.setItem(rows, 3, z)
>>>>>>> fdebe9f1

    def set_state(self, state: dict | MDASequence | str | Path) -> None:
        """Set current state of MDA widget.

        Parameters
        ----------
        state : dict | MDASequence | str | Path
            MDASequence state in the form of a dict, MDASequence object, or a str or
            Path pointing to a sequence.yaml file
        """
        # sourcery skip: low-code-quality
        if isinstance(state, (str, Path)):
            state = MDASequence.parse_file(state)
        elif isinstance(state, dict):
            state = MDASequence(**state)
        if not isinstance(state, MDASequence):
            raise TypeError("state must be an MDASequence, dict, or yaml file")

        self.buttons_wdg.acquisition_order_comboBox.setCurrentText(state.axis_order)

        # set channel table
        if state.channels:
            self.channel_groupbox.set_state([c.dict() for c in state.channels])

        # set Z
        if state.z_plan:
            self.stack_groupbox.setChecked(True)
            self.stack_groupbox.set_state(state.z_plan.dict())
        else:
            self.stack_groupbox.setChecked(False)

        # set time
        if state.time_plan:
            self.time_groupbox.setChecked(True)
            self.time_groupbox.set_state(state.time_plan.dict())
        else:
            self.time_groupbox.setChecked(False)

        # set stage positions
        self._clear_positions()
        if state.stage_positions:
            self.position_groupbox.setChecked(True)
            for idx, pos in enumerate(state.stage_positions):
                self._add_position_row()
                for c, ax in enumerate("pxyz"):
                    if ax == "p":
                        pos_name = pos.name or f"Pos{idx:03d}"
                        item = QtW.QTableWidgetItem(str(pos_name))
                    else:
                        item = QtW.QTableWidgetItem(str(getattr(pos, ax)))
                    item.setTextAlignment(
                        Qt.AlignmentFlag.AlignHCenter | Qt.AlignmentFlag.AlignVCenter
                    )
                    self.position_groupbox.stage_tableWidget.setItem(idx, c, item)
        else:
            self.position_groupbox.setChecked(False)

    def get_state(self) -> MDASequence:
        """Get current state of widget and build a useq.MDASequence.

        Returns
        -------
        useq.MDASequence
        """
        channels = self.channel_groupbox.value()

        z_plan = (
            self.stack_groupbox.value() if self.stack_groupbox.isChecked() else None
        )
        time_plan = (
            self.time_groupbox.value() if self.time_groupbox.isChecked() else None
        )

        # position settings
        stage_positions: list = []

        if self._mmc.getXYStageDevice():
            if (
                self.position_groupbox.isChecked()
                and self.position_groupbox.stage_tableWidget.rowCount() > 0
            ):
                for r in range(self.position_groupbox.stage_tableWidget.rowCount()):
                    pos = {
                        "name": self.position_groupbox.stage_tableWidget.item(
                            r, 0
                        ).text(),
                        "x": float(
                            self.position_groupbox.stage_tableWidget.item(r, 1).text()
                        ),
                        "y": float(
                            self.position_groupbox.stage_tableWidget.item(r, 2).text()
                        ),
                    }
                    if self._mmc.getFocusDevice():
                        pos["z"] = float(
                            self.position_groupbox.stage_tableWidget.item(r, 3).text()
                        )
                    stage_positions.append(pos)
            else:
                pos = {
                    "name": "Pos_000",
                    "x": float(self._mmc.getXPosition()),
                    "y": float(self._mmc.getYPosition()),
                }
                if self._mmc.getFocusDevice():
                    pos["z"] = float(self._mmc.getZPosition())
                stage_positions.append(pos)

        return MDASequence(
            axis_order=self.buttons_wdg.acquisition_order_comboBox.currentText(),
            channels=channels,
            stage_positions=stage_positions,
            z_plan=z_plan,
            time_plan=time_plan,
        )

    def _on_run_clicked(self) -> None:
        """Run the MDA sequence experiment."""
        # construct a `useq.MDASequence` object from the values inserted in the widget
        experiment = self.get_state()
        # run the MDA experiment asynchronously
        self._mmc.run_mda(experiment)
<<<<<<< HEAD
        return
=======
        return

    def _enable_run_btn(self) -> None:
        self.buttons_wdg.run_button.setEnabled(
            self.channel_groupbox._table.rowCount() > 0
        )

    def _update_total_time(self, *, tiles: int = 1) -> None:
        """Update the minimum total acquisition time info."""
        # channel
        exp: list[float] = [
            e for c in self.channel_groupbox.value() if (e := c.get("exposure"))
        ]

        # time
        if self.time_groupbox.isChecked():
            val = self.time_groupbox.value()
            timepoints = val["loops"]
            interval = val["interval"].total_seconds()
        else:
            timepoints = 1
            interval = -1.0

        # z stack
        n_z_images = (
            self.stack_groupbox.n_images() if self.stack_groupbox.isChecked() else 1
        )

        # positions
        if self.position_groupbox.isChecked():
            n_pos = self.position_groupbox.stage_tableWidget.rowCount() or 1
        else:
            n_pos = 1

        # acq time per timepoint
        time_chs: float = 0.0  # s
        for e in exp:
            time_chs = time_chs + ((e / 1000) * n_z_images * n_pos * tiles)

        min_aq_tp, unit_1 = _select_output_unit(time_chs)

        addition_time = 0.0
        effective_interval = 0.0
        if interval >= time_chs:
            effective_interval = float(interval) - time_chs  # s
            addition_time = effective_interval * timepoints  # s

        min_tot_time, unit_4 = _select_output_unit(
            (time_chs * timepoints) + addition_time - effective_interval
        )

        self.time_groupbox.setWarningVisible(0 < interval < time_chs)

        t_per_tp_msg = ""
        tot_acq_msg = f"Minimum total acquisition time: {min_tot_time:.4f} {unit_4}.\n"
        if self.time_groupbox.isChecked():
            t_per_tp_msg = (
                f"Minimum acquisition time per timepoint: {min_aq_tp:.4f} {unit_1}."
            )
        self.time_lbl._total_time_lbl.setText(f"{tot_acq_msg}{t_per_tp_msg}")
>>>>>>> fdebe9f1
<|MERGE_RESOLUTION|>--- conflicted
+++ resolved
@@ -9,13 +9,9 @@
 from qtpy.QtWidgets import QScrollArea, QSizePolicy, QVBoxLayout, QWidget
 from useq import MDASequence
 
-<<<<<<< HEAD
-from .._util import guess_channel_group
-=======
 from .._util import _select_output_unit, guess_channel_group
 from ._channel_table_widget import ChannelTable
 from ._general_mda_widgets import _MDAControlButtons, _MDAPositionTable, _MDATimeLabel
->>>>>>> fdebe9f1
 from ._grid_widget import GridWidget
 from ._time_plan_widget import TimePlanWidget
 from ._zstack_widget import ZStackWidget
@@ -308,17 +304,10 @@
                 Qt.AlignmentFlag.AlignHCenter | Qt.AlignmentFlag.AlignVCenter
             )
 
-<<<<<<< HEAD
-            self.stage_pos_groupbox.stage_tableWidget.setItem(rows, 0, item)
-            self.stage_pos_groupbox.stage_tableWidget.setItem(rows, 1, x)
-            self.stage_pos_groupbox.stage_tableWidget.setItem(rows, 2, y)
-            self.stage_pos_groupbox.stage_tableWidget.setItem(rows, 3, z)
-=======
             self.position_groupbox.stage_tableWidget.setItem(rows, 0, item)
             self.position_groupbox.stage_tableWidget.setItem(rows, 1, x)
             self.position_groupbox.stage_tableWidget.setItem(rows, 2, y)
             self.position_groupbox.stage_tableWidget.setItem(rows, 3, z)
->>>>>>> fdebe9f1
 
     def set_state(self, state: dict | MDASequence | str | Path) -> None:
         """Set current state of MDA widget.
@@ -441,9 +430,6 @@
         experiment = self.get_state()
         # run the MDA experiment asynchronously
         self._mmc.run_mda(experiment)
-<<<<<<< HEAD
-        return
-=======
         return
 
     def _enable_run_btn(self) -> None:
@@ -503,5 +489,4 @@
             t_per_tp_msg = (
                 f"Minimum acquisition time per timepoint: {min_aq_tp:.4f} {unit_1}."
             )
-        self.time_lbl._total_time_lbl.setText(f"{tot_acq_msg}{t_per_tp_msg}")
->>>>>>> fdebe9f1
+        self.time_lbl._total_time_lbl.setText(f"{tot_acq_msg}{t_per_tp_msg}")