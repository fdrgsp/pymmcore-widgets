--- conflicted
+++ resolved
@@ -375,13 +375,6 @@
             ]
         )
 
-<<<<<<< HEAD
-        z_plan = self.stack_widget.value() if self.z_cbox.isChecked() else None
-
-        time_plan = self.time_widget.value() if self._uses_time() else None
-
-=======
->>>>>>> ba6e0f14
         stage_positions: list[PositionDict] = []
         if self.p_cbox.isChecked():
             for p in self.position_widget.value():
@@ -397,9 +390,6 @@
         if not stage_positions:
             stage_positions = self._get_current_position()
 
-<<<<<<< HEAD
-        grid_plan = self.grid_widget.value() if self.g_cbox.isChecked() else None
-=======
         z_plan = self.stack_widget.value() if self.z_cbox.isChecked() else None
         time_plan = self.time_widget.value() if self._uses_time() else None
         grid_plan = self.grid_widget.value() if self.g_cbox.isChecked() else None
@@ -411,7 +401,6 @@
             update_kwargs["time_plan"] = time_plan
         if grid_plan is not None:
             update_kwargs["grid_plan"] = grid_plan
->>>>>>> ba6e0f14
 
         mda = MDASequence(
             axis_order=self.buttons_wdg.acquisition_order_comboBox.currentText(),
