from __future__ import annotations

import warnings
from datetime import timedelta
from pathlib import Path
from typing import TYPE_CHECKING

from pymmcore_plus import CMMCorePlus
from qtpy.QtCore import Qt
from qtpy.QtWidgets import (
    QCheckBox,
    QFileDialog,
    QHBoxLayout,
    QScrollArea,
    QSizePolicy,
    QVBoxLayout,
    QWidget,
)
from useq import MDASequence

from .._util import fmt_timedelta
from ._channel_table_widget import ChannelTable
from ._checkable_tabwidget_widget import CheckableTabWidget
from ._general_mda_widgets import (
    _AcquisitionOrderWidget,
    _MDAControlButtons,
    _MDATimeLabel,
    _SaveLoadSequenceWidget,
)
from ._grid_widget import GridWidget
from ._positions_table_widget import PositionTable
from ._time_plan_widget import TimePlanWidget
from ._zstack_widget import ZStackWidget

if TYPE_CHECKING:
    from typing_extensions import TypedDict

    class PositionDict(TypedDict, total=False):
        """Position dictionary."""

        x: float | None
        y: float | None
        z: float | None
        name: str | None
        sequence: MDASequence | None


LBL_SIZEPOLICY = QSizePolicy(QSizePolicy.Policy.Fixed, QSizePolicy.Policy.Fixed)


class Grid(GridWidget):
    """Sunclass GridWidget to emit valueChanged when grid is changed."""

    def __init__(self, parent: QWidget | None = None):
        super().__init__(parent=parent)

        self.layout().itemAt(2).widget().hide()

    def _update_info(self) -> None:
        super()._update_info()
        self.valueChanged.emit(self.value())


class MDAWidget(QWidget):
    """A Multi-dimensional acquisition Widget.

    The `MDAWidget` provides a GUI to construct a
    [`useq.MDASequence`](https://github.com/tlambert03/useq-schema) object.
    If the `include_run_button` parameter is set to `True`, a "run" button is added
    to the GUI and, when clicked, the generated
    [`useq.MDASequence`](https://github.com/tlambert03/useq-schema)
    is passed to the
    [`CMMCorePlus.instance`][pymmcore_plus.core._mmcore_plus.CMMCorePlus.run_mda]
    method and the acquisition
    is executed.

    Parameters
    ----------
    parent : QWidget | None
        Optional parent widget, by default None.
    include_run_button: bool
        By default, `False`. If `True`, a "run" button is added to the widget.
        The acquisition defined by the
        [`useq.MDASequence`](https://github.com/tlambert03/useq-schema)
        built through the widget is executed when clicked.
    mmcore : CMMCorePlus | None
        Optional [`pymmcore_plus.CMMCorePlus`][] micromanager core.
        By default, None. If not specified, the widget will use the active
        (or create a new)
        [`CMMCorePlus.instance`][pymmcore_plus.core._mmcore_plus.CMMCorePlus.instance].
    """

    def __init__(
        self,
        *,
        parent: QWidget | None = None,
        include_run_button: bool = False,
        mmcore: CMMCorePlus | None = None,
    ) -> None:
        super().__init__(parent=parent)

        self._mmc = mmcore or CMMCorePlus.instance()
        self._include_run_button = include_run_button

        # LAYOUT
        central_layout = QVBoxLayout()
        central_layout.setSpacing(7)
        central_layout.setContentsMargins(10, 10, 10, 10)

        # main TabWidget
        self._tab = CheckableTabWidget(change_tab_on_check=False, movable=False)

        # Channels, Time, Z Stack, Positions and Grid widgets
        self.channel_widget = ChannelTable()
        self.time_widget = TimePlanWidget()
        self.stack_widget = ZStackWidget()
        self.stack_widget.setFixedHeight(self.stack_widget.minimumSizeHint().height())
        self.position_widget = PositionTable()
        self.grid_widget = Grid()
        self.grid_widget.valueChanged.connect(self._update_total_time)
        self.grid_widget.layout().itemAt(
            self.grid_widget.layout().count() - 1
        ).widget().hide()  # hide add grid button
        self.grid_widget.setFixedHeight(self.grid_widget.sizeHint().height())

        # place widgets in a QWidget to control tab layout content margins
        wdgs = [
            (self.channel_widget, "Channels"),
            (self.stack_widget, "Z Stack"),
            (self.position_widget, "Positions"),
            (self.time_widget, "Time"),
            (self.grid_widget, "Grid"),
        ]
        for widget, title in wdgs:
            self._tab.addTab(widget, title)

        # assign checkboxes to a variable
        self.ch_cbox = self._get_checkbox(0)
        self.z_cbox = self._get_checkbox(1)
        self.p_cbox = self._get_checkbox(2)
        self.t_cbox = self._get_checkbox(3)
        self.g_cbox = self._get_checkbox(4)

        # info time label and buttons widgets
        self.time_lbl = _MDATimeLabel()

        # savle load widget
        self._save_load = _SaveLoadSequenceWidget()
        self._save_load._save_button.clicked.connect(self._save_sequence)
        self._save_load._load_button.clicked.connect(self._load_sequence)

        # Acquisition order widget
        self.acquisition_order_widget = _AcquisitionOrderWidget()
        acq_order_run_layout = QHBoxLayout()
        acq_order_run_layout.addWidget(self.acquisition_order_widget)

        # add widgets to layout
        central_layout.addWidget(self._tab)
        central_layout.addWidget(self._save_load)
        self._central_widget = QWidget()
        self._central_widget.setLayout(central_layout)

        scroll = QScrollArea()
        scroll.setWidgetResizable(True)
        scroll.setAlignment(Qt.AlignmentFlag.AlignCenter)
        scroll.setWidget(self._central_widget)

        self.setLayout(QVBoxLayout())
        self.layout().setSpacing(10)
        self.layout().setContentsMargins(10, 10, 10, 10)
        self.layout().addWidget(scroll)
        self.layout().addWidget(self.time_lbl)
        self.layout().addLayout(acq_order_run_layout)

        # CONNECTIONS
        # connect tabs changed signal
        self._tab.currentChanged.connect(self._on_tab_changed)
        # connect Channels, Time, Z Stack, Positions and Grid widgets
        self.channel_widget.valueChanged.connect(self._enable_run_btn)
        self.channel_widget.valueChanged.connect(self._update_total_time)
        self.channel_widget._advanced_cbox.toggled.connect(self._update_total_time)
        self.time_widget.valueChanged.connect(self._update_total_time)
        self.stack_widget.valueChanged.connect(self._update_total_time)
        self.position_widget._advanced_cbox.toggled.connect(self._update_total_time)
        self.position_widget.valueChanged.connect(self._update_total_time)
        # below not using lambda with position_widget below because it would cause
        # problems in closing the widget (see conftest _run_after_each_test fixture)
        self.position_widget.valueChanged.connect(self._on_positions_tab_changed)
        # connect tab checkboxes
        self.ch_cbox.toggled.connect(self._enable_run_btn)
        self.ch_cbox.toggled.connect(self._update_total_time)
        self.z_cbox.toggled.connect(self._update_total_time)
        self.t_cbox.toggled.connect(self._update_total_time)
        self.p_cbox.toggled.connect(self._update_total_time)
        # not using lambda with p_cbox below because it would cause problems in closing
        # the widget (see conftest _run_after_each_test fixture)
        self.p_cbox.toggled.connect(self._on_positions_tab_changed)
        self.g_cbox.toggled.connect(self._update_total_time)
        # connect mmcore signals
        self._mmc.mda.events.sequenceStarted.connect(self._on_mda_started)
        self._mmc.mda.events.sequenceFinished.connect(self._on_mda_finished)
        self._mmc.events.systemConfigurationLoaded.connect(self._on_sys_cfg_loaded)
        self._mmc.events.configSet.connect(self._on_config_set)
        self._mmc.events.configGroupChanged.connect(self._on_config_set)
        self._mmc.events.channelGroupChanged.connect(self._enable_run_btn)
        # connect run button
        if self._include_run_button:
            self.buttons_wdg = _MDAControlButtons()
            self.buttons_wdg.run_button.clicked.connect(self._on_run_clicked)
            self.buttons_wdg.run_button.show()
            # connect buttons
            self.buttons_wdg.pause_button.released.connect(self._mmc.mda.toggle_pause)
            self.buttons_wdg.cancel_button.released.connect(self._mmc.mda.cancel)
            acq_order_run_layout.addWidget(self.buttons_wdg)

        self._on_sys_cfg_loaded()

        self.destroyed.connect(self._disconnect)

    def _on_sys_cfg_loaded(self) -> None:
        self._enable_run_btn()

    def _on_config_set(self, group: str, preset: str) -> None:
        if group != self._mmc.getChannelGroup():
            return
        self._enable_run_btn()

    def _on_channel_group_changed(self, group: str) -> None:
        self._enable_run_btn()

    def _get_checkbox(self, tab_index: int) -> QCheckBox:
        """Return the checkbox of the tab at the given index."""
        return self._tab.tabBar().tabButton(tab_index, self._tab.checkbox_position)

    def _on_tab_changed(self, index: int) -> None:
        """Enable/disable 'Absolute' grid modes if multiple positions are selected."""
        if index not in {2, 4}:
            return
        _has_positions = bool(
            self.p_cbox.isChecked() and self.position_widget._table.rowCount() > 1
        )
        self.grid_widget.tab.setTabEnabled(1, not _has_positions)
        self.grid_widget.tab.setTabEnabled(2, not _has_positions)

    def _on_positions_tab_changed(self) -> None:
        # not using .connect(lambda: self._on_tab_changed(2))
        # because it would cause problems in closing the widget
        # (see conftest _run_after_each_test fixture)
        self._on_tab_changed(2)

    def _enable_run_btn(self) -> None:
        """Enable run button.

        ...if there is a channel group and a preset selected or the channel checkbox
        is checked and there is at least one channel selected.
        """
        if not self._include_run_button:
            return

        if self._mmc.getChannelGroup() and self._mmc.getCurrentConfig(
            self._mmc.getChannelGroup()
        ):
            if self.ch_cbox.isChecked() and not self.channel_widget._table.rowCount():
                self.buttons_wdg.run_button.setEnabled(False)
            else:
                self.buttons_wdg.run_button.setEnabled(True)
        elif not self.ch_cbox.isChecked() or not self.channel_widget._table.rowCount():
            self.buttons_wdg.run_button.setEnabled(False)
        else:
            self.buttons_wdg.run_button.setEnabled(True)

    def _enable_widgets(self, enable: bool) -> None:
        self.acquisition_order_widget.acquisition_order_comboBox.setEnabled(enable)
        for i in range(self._tab.count()):
            self._get_checkbox(i).setEnabled(enable)
            self._tab.widget(i).setEnabled(
                enable if self._get_checkbox(i).isChecked() else False
            )

    def _on_mda_started(self) -> None:
        self._enable_widgets(False)

    def _on_mda_finished(self) -> None:
        self._enable_widgets(True)

    def set_state(self, state: dict | MDASequence | str | Path) -> None:
        """Set current state of MDA widget.

        Parameters
        ----------
        state : dict | MDASequence | str | Path
            MDASequence state in the form of a dict, MDASequence object, or a str or
            Path pointing to a sequence.yaml file
        """
        # TODO: prevent _update_total_time from being called until
        # all subcomponents have been set

        # sourcery skip: low-code-quality
        if isinstance(state, (str, Path)):
            state = MDASequence.parse_file(state)
        elif isinstance(state, dict):
            state = MDASequence(**state)
        if not isinstance(state, MDASequence):
            raise TypeError("state must be an MDASequence, dict, or yaml file")

        self.acquisition_order_widget.acquisition_order_comboBox.setCurrentText(
            state.axis_order
        )

        # set channel table
        if state.channels:
            self.ch_cbox.setChecked(True)
            self.channel_widget.set_state([c.dict() for c in state.channels])
        else:
            self.ch_cbox.setChecked(False)

        # set z stack
        if state.z_plan:
            self.z_cbox.setChecked(True)
            self.stack_widget.set_state(state.z_plan.dict())
        else:
            self.z_cbox.setChecked(False)

        # set time
        if state.time_plan:
            self.t_cbox.setChecked(True)
            self.time_widget.set_state(state.time_plan.dict())
        else:
            self.t_cbox.setChecked(False)

        # set stage positions
        if state.stage_positions:
            self.p_cbox.setChecked(True)
            self.position_widget.set_state(list(state.stage_positions))
        else:
            self.p_cbox.setChecked(False)

        # set grid
        if state.grid_plan:
            self.g_cbox.setChecked(True)
            self.grid_widget.set_state(state.grid_plan)
        else:
            self.g_cbox.setChecked(False)

    def get_state(self) -> MDASequence:
        """Get current state of widget and build a useq.MDASequence.

        Returns
        -------
        useq.MDASequence
        """
        channels = (
            self.channel_widget.value()
            if self.ch_cbox.isChecked()
            else [
                {
                    "config": self._mmc.getCurrentConfig(self._mmc.getChannelGroup()),
                    "group": self._mmc.getChannelGroup(),
                    "exposure": self._mmc.getExposure(),
                    "z_offset": 0.0,
                    "do_stack": True,
                    "acquire_every": 1,
                }
            ]
        )

        stage_positions: list[PositionDict] = []
        if self.p_cbox.isChecked():
            for p in self.position_widget.value():
                if p.get("sequence"):
                    p_sequence = MDASequence(**p.get("sequence"))  # type: ignore
                    p_sequence = p_sequence.replace(
                        axis_order=self.acquisition_order_widget.acquisition_order_comboBox.currentText()
                    )
                    p_sequence.set_fov_size(self._get_fov_size())
                    p["sequence"] = p_sequence
                stage_positions.append(p)

        if not stage_positions:
            stage_positions = self._get_current_position()

        z_plan = self.stack_widget.value() if self.z_cbox.isChecked() else None
        time_plan = self.time_widget.value() if self._uses_time() else None
        grid_plan = self.grid_widget.value() if self.g_cbox.isChecked() else None

        update_kwargs: dict = {}
        if z_plan is not None:
            update_kwargs["z_plan"] = z_plan
        if time_plan is not None:
            update_kwargs["time_plan"] = time_plan
        if grid_plan is not None:
            update_kwargs["grid_plan"] = grid_plan

        mda = MDASequence(
<<<<<<< HEAD
            axis_order=self.buttons_wdg.acquisition_order_comboBox.currentText(),
=======
            axis_order=(
                self.acquisition_order_widget.acquisition_order_comboBox.currentText()
            ),
>>>>>>> 216ddd8b
            channels=channels,
            stage_positions=stage_positions,
            **update_kwargs,
        )
        mda.set_fov_size(self._get_fov_size())
        return mda

    def _get_fov_size(self) -> tuple[float, float]:
        """Return image width and height in micron to be used for the grid plan."""
        if px := self._mmc.getPixelSizeUm():
            _, _, widtgh, height = self._mmc.getROI()
            return (widtgh * px, height * px)
        return (1.0, 1.0)

    def _get_current_position(self) -> list[PositionDict]:
        return [
            {
                "name": "Pos000",
                "x": (
                    self._mmc.getXPosition() if self._mmc.getXYStageDevice() else None
                ),
                "y": (
                    self._mmc.getYPosition() if self._mmc.getXYStageDevice() else None
                ),
                "z": (self._mmc.getZPosition() if self._mmc.getFocusDevice() else None),
            }
        ]

    def _on_run_clicked(self) -> None:
        """Run the MDA sequence experiment."""
        # construct a `useq.MDASequence` object from the values inserted in the widget
        experiment = self.get_state()
        # run the MDA experiment asynchronously
        self._mmc.run_mda(experiment)
        return

    def _save_sequence(self) -> None:
        """Save the current MDA sequence to a json file."""
        (dir_file, _) = QFileDialog.getSaveFileName(
            self, "Saving directory and filename.", "", "json(*.json)"
        )
        if not dir_file:
            return

        with open(str(dir_file), "w") as file:
            file.write(self.get_state().json())

    def _load_sequence(self) -> None:
        """Load a MDAsequence json file into the widget."""
        (filename, _) = QFileDialog.getOpenFileName(
            self, "Select a MDAsequence json file.", "", "json(*.json)"
        )
        if filename:
            import json

            with open(filename) as file:
                self.set_state(json.load(file))

    def _on_time_toggled(self, checked: bool) -> None:
        """Hide the warning if the time groupbox is unchecked."""
        if not checked and self.time_widget._warning_widget.isVisible():
            self.time_widget.setWarningVisible(False)
        else:
            self._update_total_time()

    def _uses_time(self) -> bool:
        """Hacky method to check whether the timebox is selected with any timepoints."""
        has_phases = self.time_widget._table.rowCount()
        return bool(self.t_cbox.isChecked() and has_phases)

    def _uses_autofocus(self) -> bool:
        return bool(self.p_cbox.isChecked() and self.position_widget._use_af())

    def _update_total_time(self) -> None:
        """Calculate the minimum total acquisition time info."""
        # TODO: fix me!!!!!
        if self._mmc.getChannelGroup() and self._mmc.getCurrentConfig(
            self._mmc.getChannelGroup()
        ):
            if self.ch_cbox.isChecked() and not self.channel_widget._table.rowCount():
                self.time_lbl._total_time_lbl.setText(
                    "Minimum total acquisition time: 0 sec."
                )
                return

        elif not self.ch_cbox.isChecked() or not self.channel_widget._table.rowCount():
            self.time_lbl._total_time_lbl.setText(
                "Minimum total acquisition time: 0 sec."
            )
            return

        total_time: float = 0.0
        _per_timepoints: dict[int, float] = {}
        t_per_tp_msg = ""
        _uses_time = self._uses_time()

        for e in self.get_state():
            if e.exposure is None:
                continue

            total_time = total_time + (e.exposure / 1000)
            if _uses_time:
                _t = e.index["t"]
                _exp = e.exposure / 1000
                _per_timepoints[_t] = _per_timepoints.get(_t, 0) + _exp

        if _per_timepoints:
            time_value = self.time_widget.value()

            intervals = []
            for phase in time_value["phases"]:  # type: ignore
                interval = phase["interval"].total_seconds()
                intervals.append(interval)
                if phase.get("loops") is not None:
                    total_time = total_time + (phase["loops"] - 1) * interval
                else:
                    total_time = total_time + phase["duration"].total_seconds()

            # check if the interval(s) is smaller than the sum of the exposure times
            sum_ch_exp = sum(
                (c["exposure"] / 1000)
                for c in self.channel_widget.value()
                if c["exposure"] is not None
            )
            for i in intervals:
                if 0 < i < sum_ch_exp:
                    self.time_widget.setWarningVisible(True)
                    break
                else:
                    self.time_widget.setWarningVisible(False)

            # group by time
            _group_by_time: dict[float, list[int]] = {
                n: [k for k in _per_timepoints if _per_timepoints[k] == n]
                for n in set(_per_timepoints.values())
            }

            t_per_tp_msg = "Minimum acquisition time per timepoint: "

            if len(_group_by_time) == 1:
                t_per_tp_msg = (
                    f"\n{t_per_tp_msg}"
                    f"{fmt_timedelta(timedelta(seconds=_per_timepoints[0]))}"
                )
            else:
                acq_min = timedelta(seconds=min(_per_timepoints.values()))
                t_per_tp_msg = (
                    f"\n{t_per_tp_msg}{fmt_timedelta(acq_min)}"
                    if self._uses_time()
                    else ""
                )
        else:
            t_per_tp_msg = ""
            self.time_widget.setWarningVisible(False)

        _min_tot_time = (
            "Minimum total acquisition time: "
            f"{fmt_timedelta(timedelta(seconds=total_time))}"
        )
        self.time_lbl._total_time_lbl.setText(f"{_min_tot_time}{t_per_tp_msg}")

    def _disconnect(self) -> None:
        self._mmc.mda.events.sequenceStarted.disconnect(self._on_mda_started)
        self._mmc.mda.events.sequenceFinished.disconnect(self._on_mda_finished)
        self._mmc.events.systemConfigurationLoaded.disconnect(self._on_sys_cfg_loaded)
        self._mmc.events.configSet.disconnect(self._on_config_set)
        self._mmc.events.configGroupChanged.disconnect(self._on_config_set)
<<<<<<< HEAD
        self._mmc.events.channelGroupChanged.disconnect(self._enable_run_btn)
=======
        self._mmc.events.channelGroupChanged.disconnect(self._on_channel_group_changed)
        self._mmc.events.channelGroupChanged.disconnect(self._enable_run_btn)

    # DEPRECATIONS

    @property
    def channel_groupbox(self) -> ChannelTable:
        warnings.warn(
            "MDAWidget.channel_groupbox has been renamed to MDAWidget.channel_widget. "
            "In the future, this will raise an exception.",
            DeprecationWarning,
            stacklevel=2,
        )
        self.channel_widget.isChecked = lambda: _is_checked(self.channel_widget)
        return self.channel_widget

    @property
    def position_groupbox(self) -> PositionTable:
        warnings.warn(
            "MDAWidget.position_groupbox has been renamed to MDAWidget.position_widget."
            " In the future, this will raise an exception.",
            DeprecationWarning,
            stacklevel=2,
        )
        self.position_widget.isChecked = lambda: _is_checked(self.position_widget)
        return self.position_widget

    @property
    def time_groupbox(self) -> ChannelTable:
        warnings.warn(
            "MDAWidget.time_groupbox has been renamed to MDAWidget.time_widget. "
            "In the future, this will raise an exception.",
            DeprecationWarning,
            stacklevel=2,
        )
        self.time_widget.isChecked = lambda: _is_checked(self.time_widget)
        return self.time_widget

    @property
    def stack_groupbox(self) -> PositionTable:
        warnings.warn(
            "MDAWidget.stack_groupbox has been renamed to MDAWidget.stack_widget."
            " In the future, this will raise an exception.",
            DeprecationWarning,
            stacklevel=2,
        )
        self.stack_widget.isChecked = lambda: _is_checked(self.stack_widget)
        return self.stack_widget


def _is_checked(self: QWidget) -> bool:
    from qtpy.QtWidgets import QTabWidget

    p = self.parent()
    tab = None
    while p:
        if isinstance(p, QTabWidget):
            tab = p
            break
        p = p.parent()
    if not tab:
        return False
    my_idx = tab.indexOf(self)
    chbox = tab.tabBar().tabButton(my_idx, tab.checkbox_position)
    return chbox.isChecked()  # type: ignore
>>>>>>> 216ddd8b
<|MERGE_RESOLUTION|>--- conflicted
+++ resolved
@@ -392,13 +392,9 @@
             update_kwargs["grid_plan"] = grid_plan
 
         mda = MDASequence(
-<<<<<<< HEAD
-            axis_order=self.buttons_wdg.acquisition_order_comboBox.currentText(),
-=======
             axis_order=(
                 self.acquisition_order_widget.acquisition_order_comboBox.currentText()
             ),
->>>>>>> 216ddd8b
             channels=channels,
             stage_positions=stage_positions,
             **update_kwargs,
@@ -566,9 +562,6 @@
         self._mmc.events.systemConfigurationLoaded.disconnect(self._on_sys_cfg_loaded)
         self._mmc.events.configSet.disconnect(self._on_config_set)
         self._mmc.events.configGroupChanged.disconnect(self._on_config_set)
-<<<<<<< HEAD
-        self._mmc.events.channelGroupChanged.disconnect(self._enable_run_btn)
-=======
         self._mmc.events.channelGroupChanged.disconnect(self._on_channel_group_changed)
         self._mmc.events.channelGroupChanged.disconnect(self._enable_run_btn)
 
@@ -633,5 +626,4 @@
         return False
     my_idx = tab.indexOf(self)
     chbox = tab.tabBar().tabButton(my_idx, tab.checkbox_position)
-    return chbox.isChecked()  # type: ignore
->>>>>>> 216ddd8b
+    return chbox.isChecked()  # type: ignore