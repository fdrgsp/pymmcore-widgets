from __future__ import annotations

from typing import TYPE_CHECKING, cast

from pymmcore_plus import CMMCorePlus
from useq import MDASequence

from pymmcore_widgets._mda import MDAWidget

if TYPE_CHECKING:
    from pytestqt.qtbot import QtBot
    from qtpy.QtWidgets import QSpinBox

    from pymmcore_widgets._mda._time_plan_widget import _DoubleSpinAndCombo


def test_mda_widget_load_state(qtbot: QtBot):
    wdg = MDAWidget(include_run_button=True)
    qtbot.addWidget(wdg)
    assert wdg.position_widget._table.rowCount() == 0
    assert wdg.channel_widget._table.rowCount() == 0
    assert not wdg.t_cbox.isChecked()

    wdg._enable_widgets(False)
    assert not wdg.time_widget.isEnabled()
    assert not wdg.buttons_wdg.acquisition_order_comboBox.isEnabled()
    assert not wdg.channel_widget.isEnabled()
    assert not wdg.position_widget.isEnabled()
    assert not wdg.stack_widget.isEnabled()
    assert not wdg.grid_widget.isEnabled()
    wdg._enable_widgets(True)

    sequence = MDASequence(
        channels=[
            {"config": "Cy5", "exposure": 20},
            {"config": "FITC", "exposure": 50},
        ],
        time_plan={"phases": [{"interval": 2, "loops": 5}]},
        z_plan={"range": 4, "step": 0.5},
        axis_order="tpgcz",
        stage_positions=(
            {"name": "Pos000", "x": 222, "y": 1, "z": 1},
            {"name": "Pos001", "x": 111, "y": 0, "z": 0},
            {
                "name": "Pos002",
                "x": 1,
                "y": 2,
                "z": 3,
                "sequence": {
                    "grid_plan": {
                        "rows": 2,
                        "columns": 2,
                        "mode": "row_wise_snake",
                        "overlap": (0.0, 0.0),
                    },
                },
            },
        ),
        grid_plan={
            "rows": 1,
            "columns": 2,
            "mode": "row_wise_snake",
            "overlap": (0.0, 0.0),
        },
    )
    wdg.set_state(sequence)
    assert wdg.position_widget._table.rowCount() == 3
    assert wdg.channel_widget._table.rowCount() == 2
    assert wdg.t_cbox.isChecked()
    assert wdg.g_cbox.isChecked()

    # round trip
    assert wdg.get_state() == sequence


def test_mda_buttons(qtbot: QtBot, global_mmcore: CMMCorePlus):
    wdg = MDAWidget(include_run_button=True)
    qtbot.addWidget(wdg)

    wdg.ch_cbox.setChecked(True)
    wdg.p_cbox.setChecked(True)
    assert wdg.channel_widget._table.rowCount() == 0
    wdg.channel_widget._add_button.click()
    wdg.channel_widget._add_button.click()
    assert wdg.channel_widget._table.rowCount() == 2
    wdg.channel_widget._table.selectRow(0)
    wdg.channel_widget._remove_button.click()
    assert wdg.channel_widget._table.rowCount() == 1
    wdg.channel_widget._clear_button.click()
    assert wdg.channel_widget._table.rowCount() == 0

    assert wdg.position_widget._table.rowCount() == 0
    wdg.position_widget.add_button.click()
    wdg.position_widget.add_button.click()
    assert wdg.position_widget._table.rowCount() == 2
    wdg.position_widget._table.selectRow(0)
    wdg.position_widget.remove_button.click()
    assert wdg.position_widget._table.rowCount() == 1
    wdg.position_widget.clear_button.click()
    assert wdg.position_widget._table.rowCount() == 0


def test_mda_methods(qtbot: QtBot, global_mmcore: CMMCorePlus):
    wdg = MDAWidget(include_run_button=True)
    qtbot.addWidget(wdg)

    wdg.p_cbox.setChecked(True)
    wdg.z_cbox.setChecked(True)
    wdg.t_cbox.setChecked(True)

    wdg._on_mda_started()
    assert not wdg.time_widget.isEnabled()
    assert not wdg.buttons_wdg.acquisition_order_comboBox.isEnabled()
    assert not wdg.channel_widget.isEnabled()
    assert not wdg.position_widget.isEnabled()
    assert not wdg.stack_widget.isEnabled()
    assert not wdg.grid_widget.isEnabled()
    assert wdg.buttons_wdg.run_button.isHidden()
    assert not wdg.buttons_wdg.pause_button.isHidden()
    assert not wdg.buttons_wdg.cancel_button.isHidden()

    wdg._on_mda_finished()
    assert wdg.time_widget.isEnabled()
    assert wdg.buttons_wdg.acquisition_order_comboBox.isEnabled()
    assert not wdg.channel_widget.isEnabled()
    assert wdg.position_widget.isEnabled()
    assert wdg.stack_widget.isEnabled()
    assert not wdg.grid_widget.isEnabled()
    assert not wdg.buttons_wdg.run_button.isHidden()
    assert wdg.buttons_wdg.pause_button.isHidden()
    assert wdg.buttons_wdg.cancel_button.isHidden()


def test_gui_labels(qtbot: QtBot, global_mmcore: CMMCorePlus):
    # sourcery skip: extract-duplicate-method
    global_mmcore.setExposure(100)
    wdg = MDAWidget(include_run_button=True)
    qtbot.addWidget(wdg)
    wdg.show()

    wdg.ch_cbox.setChecked(True)
    assert wdg.channel_widget._table.rowCount() == 0
    wdg.channel_widget._add_button.click()
    assert wdg.channel_widget._table.rowCount() == 1
    assert wdg.channel_widget._table.cellWidget(0, 1).value() == 100.0

    assert not wdg.t_cbox.isChecked()
    wdg.t_cbox.setChecked(True)
    wdg.time_widget._add_button.click()

    txt = (
        "Minimum total acquisition time: 100 ms"
        "\nMinimum acquisition time per timepoint: 100 ms"
    )
    assert wdg.time_lbl._total_time_lbl.text() == txt
    assert wdg.time_widget._warning_widget.isHidden()

    assert wdg.t_cbox.isChecked()
    interval = cast("_DoubleSpinAndCombo", wdg.time_widget._table.cellWidget(0, 0))
    timepoint = cast("QSpinBox", wdg.time_widget._table.cellWidget(0, 1))
    interval.setValue(1, "ms")
    timepoint.setValue(2)

    txt = (
        "Minimum total acquisition time: 201 ms"
        "\nMinimum acquisition time per timepoint: 100 ms"
    )
    assert wdg.time_lbl._total_time_lbl.text() == txt
    assert not wdg.time_widget._warning_widget.isHidden()

    wdg.channel_widget._add_button.click()
    wdg.channel_widget._advanced_cbox.setChecked(True)
    wdg.channel_widget._table.cellWidget(1, 4).setValue(2)
    wdg.channel_widget._table.cellWidget(1, 1).setValue(100.0)
    assert not wdg.time_widget._warning_widget.isHidden()
    interval.setValue(200, "ms")
    timepoint.setValue(4)
    assert wdg.time_widget._warning_widget.isHidden()

    txt = (
        "Minimum total acquisition time: 01 sec 200 ms"
        "\nMinimum acquisition time per timepoint: 100 ms"
    )
    assert wdg.time_lbl._total_time_lbl.text() == txt

    wdg.time_widget._add_button.click()
    timepoint = cast("QSpinBox", wdg.time_widget._table.cellWidget(1, 1))
    timepoint.setValue(2)

    txt = (
        "Minimum total acquisition time: 02 sec 400 ms"
        "\nMinimum acquisition time per timepoint: 100 ms"
    )
    assert wdg.time_lbl._total_time_lbl.text() == txt


<<<<<<< HEAD
def test_enable_run_button(qtbot: QtBot, global_mmcore: CMMCorePlus):
    wdg = MDAWidget(include_run_button=True)
    qtbot.addWidget(wdg)
    wdg.show()
    mmc = global_mmcore

    assert mmc.getChannelGroup() == "Channel"
    assert not mmc.getCurrentConfig("Channel")
    assert not wdg.buttons_wdg.run_button.isEnabled()
    assert not wdg.ch_cbox.isChecked()

    wdg.ch_cbox.setChecked(True)
    assert not wdg.buttons_wdg.run_button.isEnabled()
    wdg.channel_widget._add_button.click()
    assert wdg.channel_widget._table.rowCount()
    assert wdg.buttons_wdg.run_button.isEnabled()

    wdg.ch_cbox.setChecked(False)
    assert not wdg.buttons_wdg.run_button.isEnabled()

    mmc.setConfig("Channel", "DAPI")
    assert wdg.buttons_wdg.run_button.isEnabled()

    mmc.setChannelGroup("")
    assert not wdg.buttons_wdg.run_button.isEnabled()


def test_absolute_grid_warning(qtbot: QtBot, global_mmcore: CMMCorePlus):
    wdg = MDAWidget(include_run_button=True)
    qtbot.addWidget(wdg)
    wdg.show()

    assert not wdg.g_cbox.isChecked()
    assert not wdg.p_cbox.isChecked()

    wdg.g_cbox.setChecked(True)
    wdg.grid_widget.tab.setCurrentIndex(1)

    wdg.p_cbox.setChecked(True)
    wdg.position_widget.add_button.click()
    wdg.position_widget.add_button.click()

    assert not wdg.grid_widget.tab.isTabEnabled(1)
    assert not wdg.grid_widget.tab.isTabEnabled(2)

    wdg.p_cbox.setChecked(False)

    assert wdg.grid_widget.tab.isTabEnabled(1)
    assert wdg.grid_widget.tab.isTabEnabled(2)
=======
def test_grid_sequence_fov(qtbot: QtBot, global_mmcore: CMMCorePlus):
    """Test that the FOV size is updated when creating the MDASequernce."""
    wdg = MDAWidget(include_run_button=True)
    qtbot.addWidget(wdg)
    mmc = global_mmcore

    sequence = MDASequence(
        channels=[
            {"config": "FITC", "exposure": 50},
        ],
        stage_positions=(
            {
                "name": "Pos000",
                "x": 1,
                "y": 2,
                "z": 3,
                "sequence": {"grid_plan": {"rows": 2, "columns": 2}},
            },
        ),
    )

    wdg.set_state(sequence)

    assert wdg.get_state()._fov_size == (512.0, 512.0)
    mmc.setProperty("Objective", "Label", "Nikon 20X Plan Fluor ELWD")
    assert wdg.get_state()._fov_size == (256.0, 256.0)
    pos_seq = wdg.get_state().stage_positions[0].sequence
    assert pos_seq._fov_size == (256.0, 256.0)
>>>>>>> e6e30a0b
<|MERGE_RESOLUTION|>--- conflicted
+++ resolved
@@ -194,7 +194,6 @@
     assert wdg.time_lbl._total_time_lbl.text() == txt
 
 
-<<<<<<< HEAD
 def test_enable_run_button(qtbot: QtBot, global_mmcore: CMMCorePlus):
     wdg = MDAWidget(include_run_button=True)
     qtbot.addWidget(wdg)
@@ -244,7 +243,8 @@
 
     assert wdg.grid_widget.tab.isTabEnabled(1)
     assert wdg.grid_widget.tab.isTabEnabled(2)
-=======
+
+
 def test_grid_sequence_fov(qtbot: QtBot, global_mmcore: CMMCorePlus):
     """Test that the FOV size is updated when creating the MDASequernce."""
     wdg = MDAWidget(include_run_button=True)
@@ -272,5 +272,4 @@
     mmc.setProperty("Objective", "Label", "Nikon 20X Plan Fluor ELWD")
     assert wdg.get_state()._fov_size == (256.0, 256.0)
     pos_seq = wdg.get_state().stage_positions[0].sequence
-    assert pos_seq._fov_size == (256.0, 256.0)
->>>>>>> e6e30a0b
+    assert pos_seq._fov_size == (256.0, 256.0)