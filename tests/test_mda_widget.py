--- conflicted
+++ resolved
@@ -178,13 +178,8 @@
     assert not wdg.time_groupbox._warning_widget.isVisible()
 
     txt = (
-<<<<<<< HEAD
-        "Minimum total acquisition time: 1.2000 sec.\n"
-        "Minimum acquisition time(s) per timepoint: 100.0000 ms."
-=======
         "Minimum total acquisition time: 00 days  00 hours  00 min  01 sec  200 ms.\n"
         "Minimum acquisition time(s) per timepoint: 200.0000 ms (100.0000 ms)."
->>>>>>> 7825724e
     )
     assert wdg.time_lbl._total_time_lbl.text() == txt
 
@@ -193,13 +188,8 @@
     timepoint.setValue(2)
 
     txt = (
-<<<<<<< HEAD
-        "Minimum total acquisition time: 2.4000 sec.\n"
-        "Minimum acquisition time(s) per timepoint: 100.0000 ms."
-=======
         "Minimum total acquisition time: 00 days  00 hours  00 min  02 sec  400 ms.\n"
         "Minimum acquisition time(s) per timepoint: 200.0000 ms (100.0000 ms)."
->>>>>>> 7825724e
     )
     assert wdg.time_lbl._total_time_lbl.text() == txt
 
