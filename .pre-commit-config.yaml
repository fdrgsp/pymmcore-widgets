--- conflicted
+++ resolved
@@ -27,9 +27,5 @@
       - id: mypy
         files: "^src/"
         additional_dependencies:
-<<<<<<< HEAD
-          - pymmcore-plus@git+https://github.com/fdrgsp/pymmcore-plus.git@add_tensorstore_to_runner
-=======
           - pymmcore-plus@git+https://github.com/fdrgsp/pymmcore-plus.git # -> when released pymmcore-plus >=0.9.6
->>>>>>> 43f8037f
           - useq-schema >=0.4.7